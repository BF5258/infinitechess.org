{
  "11": {
<<<<<<< HEAD
    "note": "added draw offers",
    "changes": [
      "play.pause.offer_draw",
      "play.pause.accept_draw",
      "play.drawoffer.question",
      "play.javascript.termination"
    ]
=======
    "note": "Changed the structure of play.javascript.termination.moverule",
    "changes": [
        "play.javascript.termination.moverule"
      ]
>>>>>>> df2fb873
  },
  "10": {
    "note": "Added news post Aug 1, 2024. Deleted news post Aug 26, 2023.",
    "changes": [
        "news.aug1-2024.date",
        "news.aug1-2024.text_top",
        "news.aug1-2024.update_list",
        "news.aug26-2023.date",
        "news.aug26-2023.text_top",
        "news.aug26-2023.text_box"
      ]
  },
  "9": {
    "note": "In the guide, under controls, where it describes what the Tab key does, added sentence 'Clicking these arrows will teleport you to the piece they're pointing to.' line 142. Also changed controls_paragraph, line 137.",
    "changes": [
      "play.guide.controls_paragraph",
      "play.guide.keybinds"
    ]
  },
  "8": {
    "note": "Added a knightrider description for the guide, on line 170.",
    "changes": ["play.guide.pieces.knightrider"]
  },
  "7": {
    "note": "Added ws-server_under_maintenance on line 561.",
    "changes": ["server.javascript.ws-server_under_maintenance"]
  },
  "6": {
    "note": "Added all of play.javascript.termination, line 344, which provides spoken language descriptions of what caused the termination of the game.",
    "changes": []
  },
  "5": {
    "note": "Deleted create-account.argreement on line 100, and replaced it with create-account.agreement which is different. Deleted play.play-menu.variants. Added several entries to play.play-menu. Added several entries to server.javascript.",
    "changes": ["create-account.argreement",
                "create-account.agreement",
                "play.play-menu.variants",
                "play.play-menu.Classical",
                "play.play-menu.Classical_Plus",
                "play.play-menu.CoaIP",
                "play.play-menu.Pawndard",
                "play.play-menu.Knighted_Chess",
                "play.play-menu.Knightline",
                "play.play-menu.Core",
                "play.play-menu.Standarch",
                "play.play-menu.Pawn_Horde",
                "play.play-menu.Space_Classic",
                "play.play-menu.Space",
                "play.play-menu.Obstocean",
                "play.play-menu.Abundance",
                "play.play-menu.Amazon_Chandelier",
                "play.play-menu.Containment",
                "play.play-menu.Classical_Limit_7",
                "play.play-menu.CoaIP_Limit_7",
                "play.play-menu.Chess",
                "play.play-menu.Classical_KOTH",
                "play.play-menu.CoaIP_KOTH",
                "play.play-menu.Omega",
                "play.play-menu.Omega_Squared",
                "play.play-menu.Omega_Cubed",
                "play.play-menu.Omega_Fourth",
                "play.play-menu.no_clock",
                "play.play-menu.casual",
                "server.javascript.ws-username_reserved",
                "server.javascript.ws-already_in_game",
                "server.javascript.ws-player_already_has_invite",
                "server.javascript.ws-invite_cancelled",
                "server.javascript.ws-accept_own_invite",
                "server.javascript.ws-server_restarting",
                "server.javascript.ws-minutes",
                "server.javascript.ws-minute",
                "server.javascript.ws-no_abort_game_over",
                "server.javascript.ws-no_abort_after_moves",
                "server.javascript.ws-game_aborted_cheating",
                "server.javascript.ws-cannot_resign_finished_game",
                "server.javascript.ws-invalid_code",
                "server.javascript.ws-game_aborted"
              ]
  },
  "4": {
    "note": "Added news.july22-2024 on line 462",
    "changes": ["news.july22-2024"]
  },
  "3": {
    "note": "added play.javascript.invites.start_game on line 314",
    "changes": ["play.javascript.invites.start_game"]
  },
  "2": {
    "note": "added login.login_button on line 448",
    "changes": ["login.login_button"]
  },
  "1": {
    "note": "inital commit of en-US-toml",
    "changes": []
  }
}<|MERGE_RESOLUTION|>--- conflicted
+++ resolved
@@ -1,6 +1,5 @@
 {
-  "11": {
-<<<<<<< HEAD
+  "12": {
     "note": "added draw offers",
     "changes": [
       "play.pause.offer_draw",
@@ -8,12 +7,12 @@
       "play.drawoffer.question",
       "play.javascript.termination"
     ]
-=======
+  },
+  "11": {
     "note": "Changed the structure of play.javascript.termination.moverule",
     "changes": [
         "play.javascript.termination.moverule"
       ]
->>>>>>> df2fb873
   },
   "10": {
     "note": "Added news post Aug 1, 2024. Deleted news post Aug 26, 2023.",
