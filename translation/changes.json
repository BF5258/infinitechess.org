--- conflicted
+++ resolved
@@ -10,12 +10,9 @@
   "3": {
     "note": "added play.javascript.invites.start_game on line 314",
     "changes": []
-<<<<<<< HEAD
-=======
   },
   "4": {
     "note": "Added news.july22-2024 on line 462",
     "changes": []
->>>>>>> 8f47854c
   }
 }