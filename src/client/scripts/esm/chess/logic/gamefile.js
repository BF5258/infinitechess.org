
// This script when called as a function using the new keyword, will return a new gamefile.

import organizedlines from './organizedlines.js';
import movepiece from './movepiece.js';
import gamefileutility from '../util/gamefileutility.js';
import area from '../../game/rendering/area.js';
import initvariant from './initvariant.js';
import jsutil from '../../util/jsutil.js';
import clock from './clock.js';
import wincondition from './wincondition.js';
import gamerules from '../variants/gamerules.js';

// Type Definitions...

/** @typedef {import('../../util/math.js').BoundingBox} BoundingBox */
/** @typedef {import('../util/moveutil.js').Move} Move */
/** @typedef {import('../../game/rendering/buffermodel.js').BufferModel} BufferModel */
/** @typedef {import('../variants/gamerules.js').GameRules} GameRules */

'use strict';

/**
 * Constructs a gamefile from provided arguments. Use the *new* keyword.
 * @param {Object} metadata - An object containing the property `Variant`, and optionally `UTCDate` and `UTCTime`, which can be used to extract the version of the variant. Without the date, the latest version will be used.
 * @param {Object} [options] - Options for constructing the gamefile.
 * @param {string[]} [options.moves=[]] - Existing moves, if any, to forward to the front of the game. Should be specified if reconnecting to an online game or pasting a game. Each move should be in the most compact notation, e.g., `['1,2>3,4','10,7>10,8Q']`.
 * @param {Object} [options.variantOptions] - If a custom position is needed, for instance, when pasting a game, then these options should be included.
 * @param {Object} [options.gameConclusion] - The conclusion of the game, if loading an online game that has already ended.
 * @param {Object} [options.clockValues] - Any already existing clock values for the gamefile, in the format `{ timerWhite, timerBlack, accountForPing }`
 * @returns {Object} The gamefile
 */
function gamefile(metadata, { moves = [], variantOptions, gameConclusion, clockValues } = {}) {
	
	// Everything for JSDoc stuff...
	
	/** Information about the game */
	this.metadata = {
		Variant: undefined,
		White: undefined,
		Black: undefined,
		TimeControl: undefined,
		UTCDate: undefined,
		UTCTime: undefined,
		/** 1-0 = White won */
		Result: undefined,
		/** What caused the game to end, in spoken language. For example, "Time forfeit". This will always be the win condition that concluded the game. */
		Termination: undefined,
		/** What kind of game (rated/casual), and variant, in spoken language. For example, "Casual local Classical infinite chess game" */
		Event: undefined,
		/** What website hosted the game. "https://www.infinitechess.org/" */
		Site: undefined,
	};
	
	/** Information about the beginning of the game (position, positionString, specialRights, turn) */
	this.startSnapshot = {
		/** In key format 'x,y':'type' */
		position: undefined,
		positionString: undefined,
		specialRights: undefined,
		/** What square coords, if legal, enpassant capture is possible in the starting position of the game. */
		enpassant: undefined,
		/** The state of the move-rule at the start of the game (how many plies have passed since a capture or pawn push) */
		moveRuleState: undefined,
		/** This is the full-move number at the start of the game. Used for converting to ICN notation. */
		fullMove: undefined,
		/** The number of players in this game (the number of unique colors in the turn order) */
		playerCount: undefined,
		/** The count of pieces the game started with. */
		pieceCount: undefined,
		/** The bounding box surrounding the starting position, without padding.
		 * @type {BoundingBox} */
		box: undefined,
		/** A set of all types of pieces that are in this game, without their color extension: `['pawns','queens']` @type {string[]} */
		existingTypes: undefined,
		/** Possible sliding moves in this game, dependant on what pieces there are: `[[1,1],[1,0]]` @type {number[][]}*/
		slidingPossible: undefined
	};
	
	/** @type {GameRules} */
	this.gameRules = {
		winConditions: undefined,
		promotionRanks: undefined,
		promotionsAllowed: {
			/** An array of types white can promote to, with the W/B removed from the end: `['queens','rooks']` @type {Array} */
			white: undefined,
			/** An array of types black can promote to, with the W/B removed from the end: `['queens','rooks']` @type {Array} */
			black: undefined,
		},
		slideLimit: undefined,
		
		/** An array of teams: `['white','black']` @type {string[]} */
		turnOrder: undefined,
		
		/** How many plies (half-moves) may pass until a draw is automatically pronounced! */
		moveRule: undefined
	};
	
	/** Pieces organized by type: `{ queensW:[[1,2],[2,3]] }` */
	this.ourPieces = undefined;
	/** Pieces organized by key: `{ '1,2':'queensW', '2,3':'queensW' }` */
	this.piecesOrganizedByKey = undefined;
	/** Pieces organized by lines: `{ '1,0' { 2:[{type:'queensW',coords:[1,2]}] } }` */
	this.piecesOrganizedByLines = undefined;
	
	/** The object that contains the buffer model to render the pieces */
	this.mesh = {
		/** A Float64Array for retaining higher precision arithmetic, but these values
		 * need to be transferred into `data32` before contructing/updating the model. */
		data64: undefined,
		/** The Float32Array of vertex data that goes into the contruction of the model. */
		data32: undefined,
		/** A Float64Array for retaining higher precision of the pieces, rotated 180°, but these values
		 * need to be transferred into `data32` before contructing/updating the model. */
		rotatedData64: undefined,
		/** The Float32Array of vertex data, that goes into the contruction of the model, rotated 180°. */
		rotatedData32: undefined,
		/** The buffer model of the pieces (excluding voids).
		 * @type {BufferModel} */
		model: undefined,
		/** The buffer model of the pieces, rotated 180°.
		 * @type {BufferModel} */
		rotatedModel: undefined,
		/** *true* if the model is using the coloredTextureProgram instead of the textureProgram. */
		usingColoredTextures: undefined,
		/** The stride-length of the vertex data within the Float32Array making up the model.
		 * This is effected by how many floats each point uses for position, texture coords, and color. */
		stride: undefined,
		/** The amount the mesh data has been linearly shifted to make it closer to the origin, in coordinates `[x,y]`.
		 * This helps require less severe uniform translations upon rendering when traveling massive distances.
		 * The amount it is shifted depends on the nearest `REGEN_RANGE`. */
		offset: undefined,
		/** A number for whether the mesh of the pieces is currently being generated.
		 * @type {number} 0+. When > 0, is it generating. */
		isGenerating: 0,
		/** A number representing whether the mesh of the pieces is currently locked or not.
		 * Don't perform actions that would otherwise modify the piece list,
		 * such as rewinding/forwarding the game, moving a piece, etc..
		 * It can lock when we are generating the mesh, or looking for legal moves.
		 * @type {number} 0+. When > 0, the mesh is locked. */
		locked: 0,
		/** Call when unloading the game, as we don't need to finish the mesh generation, this immediately terminates it. */
		terminateIfGenerating: () => { if (this.mesh.isGenerating) this.mesh.terminate = true; },
		/** A flag the mesh generation reads to know whether to terminate or not.
<<<<<<< HEAD
		 * Do ***NOT*** set manually, call `terminateIfGenerating()` instead. */
		terminate: false
=======
         * Do ***NOT*** set manually, call `terminateIfGenerating()` instead. */
		terminate: false,
		/** A list of functions to execute as soon as the mesh is unlocked. @type {(gamefile => {})[]} */
		callbacksOnUnlock: [],
		/**
		 * Releases a single lock off of the mesh.
		 * If there are zero locks, we execute all functions in callbacksOnUnlock
		 */
		releaseLock: () => {
			this.mesh.locked--;
			if (this.mesh.locked > 0) return; // Still Locked
			// Fully Unlocked
			this.mesh.callbacksOnUnlock.forEach(callback => callback(this));
			this.mesh.callbacksOnUnlock.length = 0;
		}
>>>>>>> 68d9e7ce
	};
	
	/** The object that contains the buffer model to render the voids */
	this.voidMesh = {
		/** High precision Float64Array for performing arithmetic. */
		data64: undefined,
		/** Low precision Float32Array for passing into gpu. */
		data32: undefined,
		/** The buffer model of the void squares. These are rendered separately
		 * from the pieces because we can simplify the mesh greatly.
		 * @type {BufferModel} */
		model: undefined,
	};
	
	/** Contains the movesets of every piece for this game. 
	 * When this object's parameters are called as a function,
	 * it returns that piece's moveset as an object.
	 * Pawns NOT included. */
	this.pieceMovesets = undefined;
	/** Contains a list of square in the immediate vicinity with
	 * the names of pieces that could capture you from the distance.
	 * This is used for efficient calculating if a king move would put you in check.
	 * In the format: `{ '1,2': ['knights', 'chancellors'], '1,0': ['guards', 'king']... }`
	 * DOES NOT include pawn moves. */
	this.vicinity = undefined;
	/** Contains the methods for detecting legal special moves for this game. */
	this.specialDetects = undefined;
	/** Contains the methods for executing special moves for this game. */
	this.specialMoves = undefined;
	/** Contains the methods for undo'ing special moves for this game. */
	this.specialUndos = undefined;

	this.clocks = {
		/** The time each player has remaining, in milliseconds. */
		currentTime: {
			white: undefined,
			black: undefined,
		},

		/** Contains information about the start time of the game. */
		startTime: {
			/** The number of minutes both sides started with. */
			minutes: undefined,
			/** The number of miliseconds both sides started with. */
			millis: undefined,
			/** The increment used, in milliseconds. */
			increment: undefined,
		},
		/** We need this separate from gamefile's "whosTurn", because when we are
		 * in an online game and we make a move, we want our Clock to continue
		 * ticking until we receive the Clock information back from the server! */
		colorTicking: undefined,
		/** The amount of time in millis the current player had at the beginning of their turn, in milliseconds.
		 * When set to undefined no clocks are ticking */
		timeRemainAtTurnStart: undefined,
		/** The time at the beginning of the current player's turn, in milliseconds elapsed since the Unix epoch. */
		timeAtTurnStart: undefined,
		/** True if the game is not timed. @type {Boolean}*/
		untimed: undefined,
	};
	// JSDoc stuff over...
	
	// this.metadata = metadata; // Breaks the above JSDoc
	jsutil.copyPropertiesToObject(metadata, this.metadata);
	
	// Init things related to the variant, and the startSnapshot of the position
	initvariant.setupVariant(this, metadata, variantOptions); // Initiates startSnapshot, gameRules, and pieceMovesets
	/** The number of half-moves played since the last capture or pawn push. */
	this.moveRuleState = this.gameRules.moveRule ? this.startSnapshot.moveRuleState : undefined;
	area.initStartingAreaBox(this);
	/** The move list. @type {Move[]} */
	this.moves = [];
	/** The queue of premoves waiting to be verified and submitted. @type {Move[]} */
	this.premoves = [];
	/** The number of premoves contained in `this.moves`. *False* if they have been hidden. @type {number | false} */
	this.premovesVisible = 0;
	/** Index of the move we're currently viewing in the moves list. -1 means we're looking at the very beginning of the game. */
	this.moveIndex = -1;
	/** If enpassant is allowed at the front of the game, this defines the coordinates. */
	this.enpassant = jsutil.deepCopyObject(this.startSnapshot.enpassant);
	/** An object containing the information if each individual piece has its special move rights. */
	this.specialRights = jsutil.deepCopyObject(this.startSnapshot.specialRights);
	/** Whos turn it currently is at the FRONT of the game.
	 * This is to be distinguished from the `turn` property in the startSnapshot,
	 * which is whos turn it was at the *beginning* of the game. */
	this.whosTurn = this.gameRules.turnOrder[0];
	/** If the currently-viewed move is in check, this will be a list of coordinates
	 * of all the royal pieces in check: `[[5,1],[10,1]]`, otherwise *false*. @type {number[][]} */
	this.inCheck = false;
	/** List of maximum 2 pieces currently checking whoever's turn is next,
	 * with their coords and slidingCheck property. ONLY USED with `checkmate` wincondition!!
	 * Only used to calculate legal moves, and checkmate. */
	this.attackers = undefined;
	/** If 3-Check is enabled, this is a running count of checks given: `{ white: 0, black: 0 }` */
	this.checksGiven = undefined;
<<<<<<< HEAD
	
	this.ourPieces = organizedlines.buildStateFromKeyList(this.startSnapshot.position);
	this.startSnapshot.pieceCount = gamefileutility.getPieceCountOfGame(this);
	
=======

	this.ourPieces = organizedlines.buildStateFromKeyList(this);
	this.startSnapshot.pieceCount = gamefileutility.getPieceCountOfGame(this);

	// THIS HAS TO BE BEFORE movepiece.makeAllMovesInGame() AS THAT PERFORMS GAME-OVER CHECKS!!!
	// Do we need to convert any checkmate win conditions to royalcapture?
	if (!wincondition.isCheckmateCompatibleWithGame(this)) gamerules.swapCheckmateForRoyalCapture(this.gameRules);
    
>>>>>>> 68d9e7ce
	organizedlines.initOrganizedPieceLists(this, { appendUndefineds: false });
	// THIS HAS TO BE AFTER gamerules.swapCheckmateForRoyalCapture() AS THIS DOES GAME-OVER CHECKS!!!
	movepiece.makeAllMovesInGame(this, moves);
	/** The game's conclusion, if it is over. For example, `'white checkmate'`
<<<<<<< HEAD
	 * Server's gameConclusion should overwrite preexisting gameConclusion. */
	this.gameConclusion = gameConclusion || this.gameConclusion;
	
=======
     * Server's gameConclusion should overwrite preexisting gameConclusion. */
	if (gameConclusion) this.gameConclusion = gameConclusion;
	else gamefileutility.doGameOverChecks(this);

>>>>>>> 68d9e7ce
	organizedlines.addMoreUndefineds(this, { regenModel: false });

	clock.set(this, clockValues);
};

// Typedef export DO NOT USE
export { gamefile };

export default gamefile;<|MERGE_RESOLUTION|>--- conflicted
+++ resolved
@@ -142,10 +142,6 @@
 		/** Call when unloading the game, as we don't need to finish the mesh generation, this immediately terminates it. */
 		terminateIfGenerating: () => { if (this.mesh.isGenerating) this.mesh.terminate = true; },
 		/** A flag the mesh generation reads to know whether to terminate or not.
-<<<<<<< HEAD
-		 * Do ***NOT*** set manually, call `terminateIfGenerating()` instead. */
-		terminate: false
-=======
          * Do ***NOT*** set manually, call `terminateIfGenerating()` instead. */
 		terminate: false,
 		/** A list of functions to execute as soon as the mesh is unlocked. @type {(gamefile => {})[]} */
@@ -161,7 +157,6 @@
 			this.mesh.callbacksOnUnlock.forEach(callback => callback(this));
 			this.mesh.callbacksOnUnlock.length = 0;
 		}
->>>>>>> 68d9e7ce
 	};
 	
 	/** The object that contains the buffer model to render the voids */
@@ -257,12 +252,6 @@
 	this.attackers = undefined;
 	/** If 3-Check is enabled, this is a running count of checks given: `{ white: 0, black: 0 }` */
 	this.checksGiven = undefined;
-<<<<<<< HEAD
-	
-	this.ourPieces = organizedlines.buildStateFromKeyList(this.startSnapshot.position);
-	this.startSnapshot.pieceCount = gamefileutility.getPieceCountOfGame(this);
-	
-=======
 
 	this.ourPieces = organizedlines.buildStateFromKeyList(this);
 	this.startSnapshot.pieceCount = gamefileutility.getPieceCountOfGame(this);
@@ -271,21 +260,14 @@
 	// Do we need to convert any checkmate win conditions to royalcapture?
 	if (!wincondition.isCheckmateCompatibleWithGame(this)) gamerules.swapCheckmateForRoyalCapture(this.gameRules);
     
->>>>>>> 68d9e7ce
 	organizedlines.initOrganizedPieceLists(this, { appendUndefineds: false });
 	// THIS HAS TO BE AFTER gamerules.swapCheckmateForRoyalCapture() AS THIS DOES GAME-OVER CHECKS!!!
 	movepiece.makeAllMovesInGame(this, moves);
 	/** The game's conclusion, if it is over. For example, `'white checkmate'`
-<<<<<<< HEAD
-	 * Server's gameConclusion should overwrite preexisting gameConclusion. */
-	this.gameConclusion = gameConclusion || this.gameConclusion;
-	
-=======
      * Server's gameConclusion should overwrite preexisting gameConclusion. */
 	if (gameConclusion) this.gameConclusion = gameConclusion;
 	else gamefileutility.doGameOverChecks(this);
 
->>>>>>> 68d9e7ce
 	organizedlines.addMoreUndefineds(this, { regenModel: false });
 
 	clock.set(this, clockValues);
