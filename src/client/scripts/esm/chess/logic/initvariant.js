
/**
 * This script prepares our variant when a game is constructed
 */

import legalmoves from './legalmoves.js';
import formatconverter from './formatconverter.js';
import colorutil from '../util/colorutil.js';
import coordutil from '../util/coordutil.js';
import variant from '../variants/variant.js';
import organizedlines from './organizedlines.js';
import typeutil from '../util/typeutil.js';

/** 
 * Type Definitions 
 * @typedef {import('./gamefile.js').gamefile} gamefile
 */

"use strict";


/**
 * Initializes the startSnapshot and gameRules properties of the provided gamefile.
 * And inits the piece movesets. ..Basically everything unique to the variant!
 * 
 * To load a custom position, include the options within the `options` parameter!
 * All options are a snapshot of the starting position, before any moves are forwarded.
 * @param {gamefile} gamefile - The gamefile to initialize
 * @param {Object} metadata - The metadata of the variant. This requires the "Variant" metadata, unless `options` is specified with a startingPosition. "UTCDate" & "UTCTime" are required if you want to load a different version of the desired variant.
 * @param {Object} [options] - An object that may contain various properties: `turn`, `fullMove`, `enpassant`, `moveRule`, `positionString`, `startingPosition`, `specialRights`, `gameRules`. If startingPosition is not specified, the metadata must contain the "Variant".
 */
function setupVariant(gamefile, metadata, options) {
	if (options) initStartSnapshotAndGamerulesFromOptions(gamefile, metadata, options); // Ignores the "Variant" metadata, and just uses the specified startingPosition
	else initStartSnapshotAndGamerules(gamefile, metadata); // Default (built-in variant, not pasted)

	gamefile.startSnapshot.playerCount = new Set(gamefile.gameRules.turnOrder).size;

	initExistingTypes(gamefile);
	initPieceMovesets(gamefile, metadata);
}

/**
 * Sets the `existingTypes` property of the `startSnapshot` of the gamefile,
 * which contains all types of pieces in the game, without their color extension.
 * @param {gamefile} gamefile
 */
function initExistingTypes(gamefile) {
	if (gamefile.editor) return gamefile.startSnapshot.existingTypes = [...typeutil.types, ...typeutil.neutralTypes]; // Editor mode may add any available piece type to the board

	const teamtypes = new Set(Object.values(gamefile.startSnapshot.position)); // Make a set of all pieces in game
    
	// Makes sure all possible pieces are accounted for. even when they dont start with them
	const promotiontypes = gamefile.gameRules.promotionsAllowed ? [...gamefile.gameRules.promotionsAllowed.white, ...gamefile.gameRules.promotionsAllowed.black] : [];
    
	// Promotion types already have teams stripped
	const rawtypes = new Set(promotiontypes);
	for (const tpiece of teamtypes) {
		rawtypes.add(colorutil.trimColorExtensionFromType(tpiece)); // Make a set with the team color trimmed
	}

	gamefile.startSnapshot.existingTypes = [...rawtypes];
}

/**
<<<<<<< HEAD
=======
 * Inits the `slidingMoves` property of the `startSnapshot` of the gamefile.
 * This contains the information of what slides are possible, according to
 * what piece types are in this game.
 * @param {gamefile} gamefile 
 */
function initSlidingMoves(gamefile) {
	gamefile.startSnapshot.slidingPossible = getPossibleSlides(gamefile);
	gamefile.startSnapshot.hippogonalsPresent = organizedlines.areHippogonalsPresentInGame(gamefile.startSnapshot.slidingPossible);
	gamefile.startSnapshot.colinearsPresent = organizedlines.areColinearSlidesPresentInGame(gamefile);
}

/**
 * Calculates all possible slides that should be possible in the provided game,
 * excluding pieces that aren't in the provided position.
 * @param {gamefile} gamefile
 */
function getPossibleSlides(gamefile) {
	const rawtypes = gamefile.startSnapshot.existingTypes;
	const movesets = gamefile.pieceMovesets;
	const slides = new Set(['1,0']); // '1,0' is required if castling is enabled.
	for (const type of rawtypes) {
		let moveset = movesets[type];
		if (!moveset) continue;
		moveset = moveset();
		if (!moveset.sliding) continue;
		Object.keys(moveset.sliding).forEach(slide => slides.add(slide));
	}
	const temp = [];
	slides.forEach(slideline => temp.push(coordutil.getCoordsFromKey(slideline)));
	return temp;
}

/**
>>>>>>> ee01e8e4
 * Initiates legalmoves's and the special detect, move, and undo scripts movesets they're using.
 * @param {gamefile} gamefile - The gamefile
 * @param {Object} metadata - The metadata of the variant. This requires the "Variant" metadata, unless `options` is specified with a startingPosition. "UTCDate" & "UTCTime" are required if you want to load a different version of the desired variant.
 */
function initPieceMovesets(gamefile, metadata) {
	// The movesets and methods for detecting and executing special moves
	// are attached to the gamefile. This is because different variants
	// can have different movesets for each piece. For example, the slideLimit gamerule.
	gamefile.pieceMovesets = variant.getMovesetsOfVariant(metadata);
	gamefile.specialMoves = variant.getSpecialMovesOfVariant(metadata);

	// Construct the vicinity objects (helps with check detection)
	gamefile.vicinity = legalmoves.genVicinity(gamefile);
	gamefile.specialVicinity = legalmoves.genSpecialVicinity(gamefile);
}

/**
 * An alternative to `initStartSnapshotAndGamerules()` that initializes the variant
 * according to the provided options, instead of the variant name.
 * This is used when pasting games.
 * @param {gamefile} gamefile - The gamefile to initialize
 * @param {Object} metadata - The metadata of the variant, with the following properties:
 * - `Variant`: The name of the variant. Only required if `options` doesn't specify "startingPosition".
 * - `UTCDate`: Optional. Controls the version of the variant to initialize its starting position. If not specified, returns latest version.
 * - `UTCTime`: Optional. Controls the version of the variant to initialize its starting position. If not specified, returns latest version.
 * @param {Object} options - An object that may contain various properties: `turn`, `fullMove`, `enpassant`, `moveRule`, `positionString`, `startingPosition`, `specialRights`, `gameRules`. If metadata doesn't contain "Variant", then "startingPosition" is required.
 */
function initStartSnapshotAndGamerulesFromOptions(gamefile, metadata, options) {

	let positionString = options.positionString;
	let position = options.startingPosition;
	let specialRights = options.specialRights;
	if (!options.startingPosition) {
		const result = variant.getStartingPositionOfVariant(metadata);
		positionString = result.positionString;
		position = result.position;
		specialRights = result.specialRights;
	} else positionString = formatconverter.LongToShort_Position(options.startingPosition, options.specialRights);

	gamefile.startSnapshot = {
		position,
		positionString,
		specialRights,
		fullMove: options.fullMove || 1
	};
	if (options.enpassant) gamefile.startSnapshot.enpassant = options.enpassant;
	if (options.moveRule) {
		const [state, max] = options.moveRule.split('/');
		gamefile.startSnapshot.moveRuleState = Number(state);
		options.gameRules.moveRule = Number(max);
	}
    
	gamefile.gameRules = options.gameRules;
}

/**
 * Initializes the startSnapshot and gameRules properties of the provided gamefile.
 * @param {gamefile} gamefile - The gamefile to initialize
 * @param {Object} metadata - The metadata of the variant, with the following properties:
 * @param {string} metadata.Variant - Required. The name of the variant.
 * @param {number} [metadata.Date] - Optional. The version of the variant to initialize its starting position. If not specified, returns latest version.
 */
function initStartSnapshotAndGamerules(gamefile, metadata) {

	const { position, positionString, specialRights } = variant.getStartingPositionOfVariant(metadata); 
	gamefile.startSnapshot = {
		position,
		positionString,
		specialRights
	};
	gamefile.gameRules = variant.getGameRulesOfVariant(metadata, position);

	// console.log(jsutil.deepCopyObject(position));
	// console.log(jsutil.deepCopyObject(positionString));
	// console.log(jsutil.deepCopyObject(specialRights));
	// console.log(jsutil.deepCopyObject(gamefile.gameRules));

	// Every variant has the exact same initial moveRuleState value.
	if (gamefile.gameRules.moveRule) gamefile.startSnapshot.moveRuleState = 0;
	gamefile.startSnapshot.fullMove = 1; // Every variant has the exact same fullMove value.
}



// function setupCOAIP(gamefile) {

//     // const piecesByKey = getPositionOfCoaip()

//     // Performance statistics (ON NAVIARY'S MACHINE) when drastically increasing the piece count in the game:
//     // 1. Recalculating the piece models every frame:       *Phone lags after rendering 6,000 pieces. *Computer lags after 20,000
//     // 2. Recalculating the piece models only when needed:  *Phone lags after 400,000 pieces.         *Computer after 3.2 million
//     // This is great! This means the rendering method is very efficient. This will help make games with infinite pieces possible.

//     // A perspective view range of 1000 in each direction (4000x4000 maximum render range box)
//     // means at most, when a queen is selected, 8,000 squares are rendered (orthogonals are both 1 quad),
//     // which is only 3% of our PHONE CPU limit!!!!!! BUT the highlighted squares buffer models are now 3D..

//     // Uncomment the following to drastically lengthen the pawn frontlines (for testing purposes)
//     // Dev release
//     // const count = 25_000; // 81 Seconds
//     // const count = 20_000; // 39 Seconds
//     // const count = 15_000; // 20 Seconds
//     // const count = 10_000; // 8.4 Seconds   ~50,000 piece game
//     // const count = 5_000; // 2 Seconds
//     // const count = 2_000; // 2 Seconds

//     // Last release
//     // const count = 500; // 17- Seconds
//     // // const count = 300; // 5 Seconds   ~1500 piece game

//     // const count = 250000; // 5 Seconds   ~1500 piece game
//     // for (let i = 12; i <= count; i++) {
//     //     let key = coordutil.getKeyFromCoords([i, 2])
//     //     piecesByKey[key] = 'pawnsW';
//     //     key = coordutil.getKeyFromCoords([i, 7])
//     //     piecesByKey[key] = 'pawnsB';
//     // }
//     // for (let i = -3; i >= -count; i--) {
//     //     let key = coordutil.getKeyFromCoords([i, 2])
//     //     piecesByKey[key] = 'pawnsW';
//     //     key = coordutil.getKeyFromCoords([i, 7])
//     //     piecesByKey[key] = 'pawnsB';
//     // }

//     // const piecesByType = organizedlines.buildStateFromKeyList(piecesByKey)

//     // gamefile.startingPosition = piecesByType;

//     gamefile.gameRules = getGameRulesOfVariant(gamefile.variant)
//     initPieceMovesets(gamefile.gameRules)
// }

export default {
	setupVariant
};<|MERGE_RESOLUTION|>--- conflicted
+++ resolved
@@ -62,42 +62,6 @@
 }
 
 /**
-<<<<<<< HEAD
-=======
- * Inits the `slidingMoves` property of the `startSnapshot` of the gamefile.
- * This contains the information of what slides are possible, according to
- * what piece types are in this game.
- * @param {gamefile} gamefile 
- */
-function initSlidingMoves(gamefile) {
-	gamefile.startSnapshot.slidingPossible = getPossibleSlides(gamefile);
-	gamefile.startSnapshot.hippogonalsPresent = organizedlines.areHippogonalsPresentInGame(gamefile.startSnapshot.slidingPossible);
-	gamefile.startSnapshot.colinearsPresent = organizedlines.areColinearSlidesPresentInGame(gamefile);
-}
-
-/**
- * Calculates all possible slides that should be possible in the provided game,
- * excluding pieces that aren't in the provided position.
- * @param {gamefile} gamefile
- */
-function getPossibleSlides(gamefile) {
-	const rawtypes = gamefile.startSnapshot.existingTypes;
-	const movesets = gamefile.pieceMovesets;
-	const slides = new Set(['1,0']); // '1,0' is required if castling is enabled.
-	for (const type of rawtypes) {
-		let moveset = movesets[type];
-		if (!moveset) continue;
-		moveset = moveset();
-		if (!moveset.sliding) continue;
-		Object.keys(moveset.sliding).forEach(slide => slides.add(slide));
-	}
-	const temp = [];
-	slides.forEach(slideline => temp.push(coordutil.getCoordsFromKey(slideline)));
-	return temp;
-}
-
-/**
->>>>>>> ee01e8e4
  * Initiates legalmoves's and the special detect, move, and undo scripts movesets they're using.
  * @param {gamefile} gamefile - The gamefile
  * @param {Object} metadata - The metadata of the variant. This requires the "Variant" metadata, unless `options` is specified with a startingPosition. "UTCDate" & "UTCTime" are required if you want to load a different version of the desired variant.
