--- conflicted
+++ resolved
@@ -418,15 +418,7 @@
  * @param {IgnoreFunction} ignoreFunc - The ignore function.
  * @returns {boolean} true if the piece is able to slide to the coordinates
  */
-<<<<<<< HEAD
 function doesSlidingMovesetContainSquare(slideMoveset, direction, pieceCoords, coords, ignoreFunc) {
-	// const step = math.getLineSteps(direction, pieceCoords, coords)
-	// return step >= slideMoveset[0] && step <= slideMoveset[1];
-
-
-=======
-function doesSlidingMovesetContainSquare(slideMoveset, direction, pieceCoords, coords) {
->>>>>>> ddb74799
 	const axis = direction[0] === 0 ? 1 : 0;
 	const coordMag = coords[axis];
 	const relCoords = (coordMag - pieceCoords[axis]) / Math.abs(direction[axis]);
