
/**
 * This script calculates legal moves
 */

// Import Start
import movepiece from './movepiece.js';
import gamefileutility from '../util/gamefileutility.js';
import specialdetect from './specialdetect.js';
import organizedlines from './organizedlines.js';
import checkdetection from './checkdetection.js';
import colorutil from '../util/colorutil.js';
import typeutil from '../util/typeutil.js';
import jsutil from '../../util/jsutil.js';
import coordutil from '../util/coordutil.js';
import winconutil from '../util/winconutil.js';
import movesets from './movesets.js';
// Import End

/** 
 * Type Definitions 
 * @typedef {import('./gamefile.js').gamefile} gamefile
 * @typedef {import('../util/moveutil.js').Move} Move
 * @typedef {import('./movepiece.js').Piece} Piece
 * @typedef {import('./movesets.js').PieceMoveset} PieceMoveset
 * @typedef {import('./movesets.js').BlockingFunction} BlockingFunction
*/


"use strict";

// Custom type definitions...

/**
 * An object containing all the legal moves of a piece.
 * @typedef {Object} LegalMoves
 * @property {Object} individual - A list of the legal jumping move coordinates: `[[1,2], [2,1]]`
 * @property {Object} sliding - A dict containing length-2 arrays with the legal left and right slide limits: `{[1,0]:[-5, Infinity]}`
 */




/**
 * Calculates the area around you in which jumping pieces can land on you from that distance.
 * This is used for efficient calculating if a king move would put you in check.
 * Must be called after the piece movesets are initialized. 
 * In the format: `{ '1,2': ['knights', 'chancellors'], '1,0': ['guards', 'king']... }`
 * DOES NOT include pawn moves.
 * @returns {gamefile} gamefile - The gamefile
 * @returns {Object} The vicinity object
 */
function genVicinity(gamefile) {
	const vicinity = {};
	if (!gamefile.pieceMovesets) return console.error("Cannot generate vicinity before pieceMovesets is initialized.");

	// For every piece moveset...
	for (let i = 0; i < typeutil.colorsTypes.white.length; i++) {
		const thisPieceType = typeutil.colorsTypes.white[i];
		let thisPieceIndividualMoveset;
		if (getPieceMoveset(gamefile, thisPieceType).individual) thisPieceIndividualMoveset = getPieceMoveset(gamefile, thisPieceType).individual;
		else thisPieceIndividualMoveset = [];

		// For each individual move...
		for (let a = 0; a < thisPieceIndividualMoveset.length; a++) {
			const thisIndividualMove = thisPieceIndividualMoveset[a];
			
			// Convert the move into a key
			const key = coordutil.getKeyFromCoords(thisIndividualMove);

			// Make sure the key's already initialized
			if (!vicinity[key]) vicinity[key] = [];

			const pieceTypeConcat = colorutil.trimColorExtensionFromType(thisPieceType); // Remove the 'W'/'B' from end of type

			// Make sure the key contains the piece type that can capture from that distance
			if (!vicinity[key].includes(pieceTypeConcat)) vicinity[key].push(pieceTypeConcat);
		}
	}
	return vicinity;
}

/**
 * Gets the moveset of the type of piece specified.
 * @param {gamefile} gamefile - The gamefile 
 * @param {string} pieceType - The type of piece
 * @returns {PieceMoveset} A moveset object.
 */
function getPieceMoveset(gamefile, pieceType) {
	pieceType = colorutil.trimColorExtensionFromType(pieceType); // Remove the 'W'/'B' from end of type
	const movesetFunc = gamefile.pieceMovesets[pieceType];
	if (!movesetFunc) return {}; // Piece doesn't have a specified moveset (could be neutral). Return empty.
	return movesetFunc(); // Calling these parameters as a function returns their moveset.
}

<<<<<<< HEAD
	/**
	 * Calculates the legal moves of the provided piece in the provided gamefile.
	 * @param {gamefile} gamefile - The gamefile
	 * @param {Piece} piece - The piece: `{ type, coords, index }`
	 * @param {Object} options - An object that may contain options.
	 * - `onlyCalcSpecials`: When *true*, will only calculate the legal special moves of the piece. Default: *false*
	 * - `isPremove`: Allows pieces to move through and into others. Used when premoving.
	 * @returns {LegalMoves} The legalmoves object with the properties `individual`, `horizontal`, `vertical`, `diagonalUp`, `diagonalDown`.
	 */
	function calculate(gamefile, piece, { onlyCalcSpecials = false, isPremove = false } = {}) { // piece: { type, coords }
		if (piece.index === undefined) throw new Error("To calculate a piece's legal moves, we must have the index property.");
		const coords = piece.coords;
		const type = piece.type;
		const trimmedType = colorutil.trimColorExtensionFromType(type);
		const color = colorutil.getPieceColorFromType(type); // Color of piece calculating legal moves of
=======
/**
 * Return the piece move that's blocking function if it is specified, or the default otherwise.
 * @param {PieceMoveset} pieceMoveset 
 * @returns {BlockingFunction}
 */
function getBlockingFuncFromPieceMoveset(pieceMoveset) {
	return pieceMoveset.blocking || movesets.defaultBlockingFunction;
}

/**
 * Calculates the legal moves of the provided piece in the provided gamefile.
 * @param {gamefile} gamefile - The gamefile
 * @param {Piece} piece - The piece: `{ type, coords, index }`
 * @param {Object} options - An object that may contain the `onlyCalcSpecials` option, that when *true*, will only calculate the legal special moves of the piece. Default: *false*
 * @returns {LegalMoves} The legalmoves object.
 */
function calculate(gamefile, piece, { onlyCalcSpecials = false } = {}) { // piece: { type, coords }
	if (piece.index === undefined) throw new Error("To calculate a piece's legal moves, we must have the index property.");
	const coords = piece.coords;
	const type = piece.type;
	const trimmedType = colorutil.trimColorExtensionFromType(type);
	const color = colorutil.getPieceColorFromType(type); // Color of piece calculating legal moves of
>>>>>>> 68d9e7ce

	// if (color !== gamefile.whosTurn && !options.getEM()) return { individual: [] } // No legal moves if its not their turn!!

	const thisPieceMoveset = getPieceMoveset(gamefile, type); // Default piece moveset
	
	let legalIndividualMoves = [];
	const legalSliding = {};

	if (!onlyCalcSpecials) {

		// Legal jumping/individual moves

		shiftIndividualMovesetByCoords(thisPieceMoveset.individual, coords);
		legalIndividualMoves = isPremove?
			thisPieceMoveset.individual :
			moves_RemoveOccupiedByFriendlyPieceOrVoid(gamefile, thisPieceMoveset.individual, color);
		
		// Legal sliding moves
		if (thisPieceMoveset.sliding) {
			const blockingFunc = getBlockingFuncFromPieceMoveset(thisPieceMoveset);
			const lines = gamefile.startSnapshot.slidingPossible;
			for (let i = 0; i < lines.length; i++) {
<<<<<<< HEAD
				const line = lines[i];
				if (!thisPieceMoveset.sliding[line]) continue;
				const key = organizedlines.getKeyFromLine(line,coords);
				legalSliding[line] = isPremove?
					[-Infinity, Infinity] :
					slide_CalcLegalLimit(gamefile.piecesOrganizedByLines[line][key],line, thisPieceMoveset.sliding[line], coords, color);
=======
				const line = lines[i]; // [x,y]
				const lineKey = coordutil.getKeyFromCoords(line); // 'x,y'
				if (!thisPieceMoveset.sliding[lineKey]) continue;
				const key = organizedlines.getKeyFromLine(line, coords);
				legalSliding[line] = slide_CalcLegalLimit(blockingFunc, gamefile.piecesOrganizedByLines[line][key], line, thisPieceMoveset.sliding[lineKey], coords, color);
>>>>>>> 68d9e7ce
			};
		};

	}
	
	// Add any special moves!
	if (gamefile.specialDetects[trimmedType]) gamefile.specialDetects[trimmedType](gamefile, coords, color, legalIndividualMoves, isPremove);

	const moves = {
		individual: legalIndividualMoves,
		sliding: legalSliding
	};
	
	if(!isPremove) checkdetection.removeMovesThatPutYouInCheck(gamefile, moves, piece, color);

	return moves;
}

/**
 * Shifts/translates the individual/jumping portion
 * of a moveset by the coordinates of a piece.
 * @param {number[][]} indivMoveset - The list of individual/jumping moves this moveset has: `[[1,2],[2,1]]`
 */
function shiftIndividualMovesetByCoords(indivMoveset, coords) {
	if (!indivMoveset) return;
	indivMoveset.forEach((indivMove) => {
		indivMove[0] += coords[0];
		indivMove[1] += coords[1];
	});
}

// Accepts array of moves, returns new array with illegal moves removed due to pieces occupying.
function moves_RemoveOccupiedByFriendlyPieceOrVoid(gamefile, individualMoves, color) {
	if (!individualMoves) return; // No jumping moves possible

	for (let i = individualMoves.length - 1; i >= 0; i--) {
		const thisMove = individualMoves[i];

		// Is there a piece on this square?
		const pieceAtSquare = gamefileutility.getPieceTypeAtCoords(gamefile, thisMove);
		if (!pieceAtSquare) continue; // Next move if there is no square here

		// Do the colors match?
		const pieceAtSquareColor = colorutil.getPieceColorFromType(pieceAtSquare);

		// If they match colors, move is illegal because we cannot capture friendly pieces. Remove the move.
		// ALSO remove if it's a void!
		if (color === pieceAtSquareColor
			|| pieceAtSquare === 'voidsN') individualMoves.splice(i, 1);
	}

	return individualMoves;
}

/**
 * Takes in specified organized list, direction of the slide, the current moveset...
 * Shortens the moveset by pieces that block it's path.
 * @param {BlockingFunction} blockingFunc - The function that will check if each piece on the same line needs to block the piece
 * @param {Piece[]} line - The list of pieces on this line 
 * @param {number[]} direction - The direction of the line: `[dx,dy]` 
 * @param {number[]} slideMoveset - How far this piece can slide in this direction: `[left,right]`. If the line is vertical, this is `[bottom,top]`
 * @param {number[]} coords - The coordinates of the piece with the specified slideMoveset.
 * @param {string} color - The color of friendlies
 */
function slide_CalcLegalLimit(blockingFunc, line, direction, slideMoveset, coords, color) {

	if (!slideMoveset) return; // Return undefined if there is no slide moveset

	// The default slide is [-Infinity, Infinity], change that if there are any pieces blocking our path!

	// For most we'll be comparing the x values, only exception is the vertical lines.
	const axis = direction[0] === 0 ? 1 : 0; 
	const limit = coordutil.copyCoords(slideMoveset);
	// Iterate through all pieces on same line
	for (let i = 0; i < line.length; i++) {

		const thisPiece = line[i]; // { type, coords }

		/**
		 * 0 => Piece doesn't block
		 * 1 => Blocked (friendly piece)
		 * 2 => Blocked 1 square after (enemy piece)
		 */
		const blockResult = blockingFunc(color, thisPiece); // 0 | 1 | 2
		if (blockResult !== 0 && blockResult !== 1 && blockResult !== 2) throw new Error(`slide_CalcLegalLimit() not built to handle block result of "${blockResult}"!`);
		if (blockResult === 0) continue; // Not blocked

		// Is the piece to the left of us or right of us?
		const thisPieceSteps = Math.floor((thisPiece.coords[axis] - coords[axis]) / direction[axis]);
		if (thisPieceSteps < 0) { // To our left

			// What would our new left slide limit be? If it's an opponent, it's legal to capture it.
			const newLeftSlideLimit = blockResult === 1 ? thisPieceSteps + 1 : thisPieceSteps;
			// If the piece x is closer to us than our current left slide limit, update it
			if (newLeftSlideLimit > limit[0]) limit[0] = newLeftSlideLimit;

		} else if (thisPieceSteps > 0) { // To our right

			// What would our new right slide limit be? If it's an opponent, it's legal to capture it.
			const newRightSlideLimit = blockResult === 1 ? thisPieceSteps - 1 : thisPieceSteps;
			// If the piece x is closer to us than our current left slide limit, update it
			if (newRightSlideLimit < limit[1]) limit[1] = newRightSlideLimit;

		} // else this is us, don't do anything.
	}
	return limit;
}

/**
 * Checks if the provided move start and end coords is one of the
 * legal moves in the provided legalMoves object.
 * 
 * **This will modify** the provided endCoords to attach any special move flags.
 * @param {number[]} startCoords
 * @param {LegalMoves} legalMoves - The legalmoves object with the properties `individual`, `horizontal`, `vertical`, `diagonalUp`, `diagonalDown`.
 * @param {number[]} endCoords 
 * @param {Object} options - An object that may contain the options:
 * - `ignoreIndividualMoves`: Whether to ignore individual (jumping) moves. Default: *false*.
 * @returns {boolean} *true* if the provided legalMoves object contains the provided endCoords.
 */
function checkIfMoveLegal(legalMoves, startCoords, endCoords, { ignoreIndividualMoves } = {}) {
	// Return if it's the same exact square
	if (coordutil.areCoordsEqual(startCoords, endCoords)) return false;

	// Do one of the individual moves match?
	if (!ignoreIndividualMoves) {
		const individual = legalMoves.individual;
		const length = !individual ? 0 : individual.length;
		for (let i = 0; i < length; i++) {
			const thisIndividual = individual[i];
			if (!coordutil.areCoordsEqual(endCoords, thisIndividual)) continue;
			// Subtle way of passing on the TAG of all special moves!
			specialdetect.transferSpecialFlags_FromCoordsToCoords(thisIndividual, endCoords);
			return true;
		}
	}

	for (const strline in legalMoves.sliding) {
		const line = coordutil.getCoordsFromKey(strline); // 'dx,dy'
		const limits = legalMoves.sliding[strline]; // [leftLimit,rightLimit]

		const selectedPieceLine = organizedlines.getKeyFromLine(line,startCoords);
		const clickedCoordsLine = organizedlines.getKeyFromLine(line,endCoords);
		if (!limits || selectedPieceLine !== clickedCoordsLine) continue;

		if (!doesSlidingMovesetContainSquare(limits, line, startCoords, endCoords)) continue;
		return true;
	}
	return false;
}

/**
 * Tests if the provided move is legal to play in this game.
 * This accounts for the piece color AND legal promotions, AND their claimed game conclusion.
 * @param {gamefile} gamefile - The gamefile
 * @param {Move} move - The move, with the bare minimum properties: `{ startCoords, endCoords, promotion }`
 * @returns {boolean | string} *true* If the move is legal, otherwise a string containing why it is illegal.
 */
function isOpponentsMoveLegal(gamefile, move, claimedGameConclusion) {
	if (!move) {
		console.log("Opponents move is illegal because it is not defined. There was likely an error in converting it to long format.");
		return 'Move is not defined. Probably an error in converting it to long format.';
	}
	// Don't modify the original move. This is because while it's simulated,
	// more properties are added such as `rewindInfo`.
	const moveCopy = jsutil.deepCopyObject(move);

	const inCheckB4Forwarding = jsutil.deepCopyObject(gamefile.inCheck);
	const attackersB4Forwarding = jsutil.deepCopyObject(gamefile.attackers);

	const originalMoveIndex = gamefile.moveIndex; // Used to return to this move after we're done simulating
	movepiece.forwardToFront(gamefile, { flipTurn: false, animateLastMove: false, updateData: false, updateProperties: false, simulated: true });

	// Make sure a piece exists on the start coords
	const piecemoved = gamefileutility.getPieceAtCoords(gamefile, moveCopy.startCoords); // { type, index, coords }
	if (!piecemoved) {
		console.log(`Opponent's move is illegal because no piece exists at the startCoords. Move: ${JSON.stringify(moveCopy)}`);
		return rewindGameAndReturnReason('No piece exists at start coords.');
	}

	// Make sure it's the same color as your opponent.
	const colorOfPieceMoved = colorutil.getPieceColorFromType(piecemoved.type);
	if (colorOfPieceMoved !== gamefile.whosTurn) {
		console.log(`Opponent's move is illegal because you can't move a non-friendly piece. Move: ${JSON.stringify(moveCopy)}`);
		return rewindGameAndReturnReason("Can't move a non-friendly piece.");
	}

	// If there is a promotion, make sure that's legal
	if (moveCopy.promotion) {
		if (!piecemoved.type.startsWith('pawns')) {
			console.log(`Opponent's move is illegal because you can't promote a non-pawn. Move: ${JSON.stringify(moveCopy)}`);
			return rewindGameAndReturnReason("Can't promote a non-pawn.");
		}
		const colorPromotedTo = colorutil.getPieceColorFromType(moveCopy.promotion);
		if (gamefile.whosTurn !== colorPromotedTo) {
			console.log(`Opponent's move is illegal because they promoted to the opposite color. Move: ${JSON.stringify(moveCopy)}`);
			return rewindGameAndReturnReason("Can't promote to opposite color.");
		}
		const strippedPromotion = colorutil.trimColorExtensionFromType(moveCopy.promotion);
		if (!gamefile.gameRules.promotionsAllowed[gamefile.whosTurn].includes(strippedPromotion)) {
			console.log(`Opponent's move is illegal because the specified promotion is illegal. Move: ${JSON.stringify(moveCopy)}`);
			return rewindGameAndReturnReason('Specified promotion is illegal.');
		}
	} else { // No promotion, make sure they AREN'T moving to a promotion rank! That's also illegal.
		if (specialdetect.isPawnPromotion(gamefile, piecemoved.type, moveCopy.endCoords)) {
			console.log(`Opponent's move is illegal because they didn't promote at the promotion line. Move: ${JSON.stringify(moveCopy)}`);
			return rewindGameAndReturnReason("Didn't promote when moved to promotion line.");
		}
	}

	// Test if that piece's legal moves contain the destinationCoords.
	const legalMoves = calculate(gamefile, piecemoved);
	// This should pass on any special moves tags at the same time.
	if (!checkIfMoveLegal(legalMoves, moveCopy.startCoords, moveCopy.endCoords)) { // Illegal move
		console.log(`Opponent's move is illegal because the destination coords are illegal. Move: ${JSON.stringify(moveCopy)}`);
		return rewindGameAndReturnReason(`Destination coordinates are illegal. inCheck: ${JSON.stringify(gamefile.inCheck)}. attackers: ${JSON.stringify(gamefile.attackers)}. originalMoveIndex: ${originalMoveIndex}. inCheckB4Forwarding: ${inCheckB4Forwarding}. attackersB4Forwarding: ${JSON.stringify(attackersB4Forwarding)}`);
	}

	// Check the resulting game conclusion from the move and if that lines up with the opponents claim.
	// Only do so if the win condition is decisive (exclude win conditions declared by the server,
	// such as time, aborted, resignation, disconnect)
	if (claimedGameConclusion === false || winconutil.isGameConclusionDecisive(claimedGameConclusion)) {
		const color = colorutil.getPieceColorFromType(piecemoved.type);
		const infoAboutSimulatedMove = movepiece.simulateMove(gamefile, moveCopy, color, { doGameOverChecks: true }); // { isCheck, gameConclusion }
		if (infoAboutSimulatedMove.gameConclusion !== claimedGameConclusion) {
			console.log(`Opponent's move is illegal because gameConclusion doesn't match. Should be "${infoAboutSimulatedMove.gameConclusion}", received "${claimedGameConclusion}". Their move: ${JSON.stringify(moveCopy)}`);
			return rewindGameAndReturnReason(`Game conclusion isn't correct. Received: ${claimedGameConclusion}. Should be ${infoAboutSimulatedMove.gameConclusion}`);
		}
	}

	// Did they have enough time to zoom out as far as they moved?
	// IMPLEMENT AFTER BIG DECIMALS.
	// The gamefile's metadata contains the start time of the game.
	// Use that to determine if they've had enough time to zoom as
	// far as they did since the game began
	// ...

	// Rewind the game back to the index we were originally on before simulating
	movepiece.rewindGameToIndex(gamefile, originalMoveIndex, { removeMove: false, updateData: false });

	return true; // By this point, nothing illegal!

	function rewindGameAndReturnReason(reasonIllegal) {
		// Rewind the game back to the index we were originally on
		movepiece.rewindGameToIndex(gamefile, originalMoveIndex, { removeMove: false, updateData: false });
		return reasonIllegal;
	}
}

/**
 * Tests if the piece's precalculated slideMoveset is able to reach the provided coords.
 * ASSUMES the coords are on the direction of travel!!!
 * @param {number[]} slideMoveset - The distance the piece can move along this line: `[left,right]`. If the line is vertical, this will be `[bottom,top]`.
 * @param {number[]} direction - The direction of the line: `[dx,dy]`
 * @param {number[]} pieceCoords - The coordinates of the piece with the provided sliding net
 * @param {number[]} coords - The coordinates we want to know if they can reach.
 * @returns {boolean} true if the piece is able to slide to the coordinates
 */
function doesSlidingMovesetContainSquare(slideMoveset, direction, pieceCoords, coords) {
	// const step = math.getLineSteps(direction, pieceCoords, coords)
	// return step >= slideMoveset[0] && step <= slideMoveset[1];


	const axis = direction[0] === 0 ? 1 : 0;
	const coordMag = coords[axis];
	const min = slideMoveset[0] * direction[axis] + pieceCoords[axis];
	const max = slideMoveset[1] * direction[axis] + pieceCoords[axis];

	return coordMag >= min && coordMag <= max;
}

/**
 * Accepts the calculated legal moves, tests to see if there are any
 * @param {LegalMoves} moves 
 * @returns {boolean} 
 */
function hasAtleast1Move(moves) { // { individual, horizontal, vertical, ... }
	
	if (moves.individual.length > 0) return true;
	for (const line in moves.sliding)
		if (doesSlideHaveWidth(moves.sliding[line])) return true;

	function doesSlideHaveWidth(slide) { // [-Infinity, Infinity]
		if (!slide) return false;
		return slide[1] - slide[0] > 0;
	}

	return false;
}

export default {
	genVicinity,
	getPieceMoveset,
	calculate,
	checkIfMoveLegal,
	doesSlidingMovesetContainSquare,
	hasAtleast1Move,
	slide_CalcLegalLimit,
	isOpponentsMoveLegal,
	getBlockingFuncFromPieceMoveset,
};<|MERGE_RESOLUTION|>--- conflicted
+++ resolved
@@ -93,23 +93,6 @@
 	return movesetFunc(); // Calling these parameters as a function returns their moveset.
 }
 
-<<<<<<< HEAD
-	/**
-	 * Calculates the legal moves of the provided piece in the provided gamefile.
-	 * @param {gamefile} gamefile - The gamefile
-	 * @param {Piece} piece - The piece: `{ type, coords, index }`
-	 * @param {Object} options - An object that may contain options.
-	 * - `onlyCalcSpecials`: When *true*, will only calculate the legal special moves of the piece. Default: *false*
-	 * - `isPremove`: Allows pieces to move through and into others. Used when premoving.
-	 * @returns {LegalMoves} The legalmoves object with the properties `individual`, `horizontal`, `vertical`, `diagonalUp`, `diagonalDown`.
-	 */
-	function calculate(gamefile, piece, { onlyCalcSpecials = false, isPremove = false } = {}) { // piece: { type, coords }
-		if (piece.index === undefined) throw new Error("To calculate a piece's legal moves, we must have the index property.");
-		const coords = piece.coords;
-		const type = piece.type;
-		const trimmedType = colorutil.trimColorExtensionFromType(type);
-		const color = colorutil.getPieceColorFromType(type); // Color of piece calculating legal moves of
-=======
 /**
  * Return the piece move that's blocking function if it is specified, or the default otherwise.
  * @param {PieceMoveset} pieceMoveset 
@@ -123,16 +106,17 @@
  * Calculates the legal moves of the provided piece in the provided gamefile.
  * @param {gamefile} gamefile - The gamefile
  * @param {Piece} piece - The piece: `{ type, coords, index }`
- * @param {Object} options - An object that may contain the `onlyCalcSpecials` option, that when *true*, will only calculate the legal special moves of the piece. Default: *false*
+ * @param {Object} options - An object that may contains.
+ * - onlyCalcSpecials`: When *true*, will only calculate the legal special moves of the piece. Default: *false*
+ * - `isPremove`: Allows pieces to move through and into others. Used when premoving.
  * @returns {LegalMoves} The legalmoves object.
  */
-function calculate(gamefile, piece, { onlyCalcSpecials = false } = {}) { // piece: { type, coords }
+function calculate(gamefile, piece, { onlyCalcSpecials = false, isPremove = false } = {}) { // piece: { type, coords }
 	if (piece.index === undefined) throw new Error("To calculate a piece's legal moves, we must have the index property.");
 	const coords = piece.coords;
 	const type = piece.type;
 	const trimmedType = colorutil.trimColorExtensionFromType(type);
 	const color = colorutil.getPieceColorFromType(type); // Color of piece calculating legal moves of
->>>>>>> 68d9e7ce
 
 	// if (color !== gamefile.whosTurn && !options.getEM()) return { individual: [] } // No legal moves if its not their turn!!
 
@@ -155,20 +139,12 @@
 			const blockingFunc = getBlockingFuncFromPieceMoveset(thisPieceMoveset);
 			const lines = gamefile.startSnapshot.slidingPossible;
 			for (let i = 0; i < lines.length; i++) {
-<<<<<<< HEAD
-				const line = lines[i];
-				if (!thisPieceMoveset.sliding[line]) continue;
-				const key = organizedlines.getKeyFromLine(line,coords);
-				legalSliding[line] = isPremove?
-					[-Infinity, Infinity] :
-					slide_CalcLegalLimit(gamefile.piecesOrganizedByLines[line][key],line, thisPieceMoveset.sliding[line], coords, color);
-=======
 				const line = lines[i]; // [x,y]
 				const lineKey = coordutil.getKeyFromCoords(line); // 'x,y'
 				if (!thisPieceMoveset.sliding[lineKey]) continue;
 				const key = organizedlines.getKeyFromLine(line, coords);
-				legalSliding[line] = slide_CalcLegalLimit(blockingFunc, gamefile.piecesOrganizedByLines[line][key], line, thisPieceMoveset.sliding[lineKey], coords, color);
->>>>>>> 68d9e7ce
+				legalSliding[line] = isPremove? [-Infinity, Infinity]
+					: slide_CalcLegalLimit(blockingFunc, gamefile.piecesOrganizedByLines[line][key], line, thisPieceMoveset.sliding[lineKey], coords, color);
 			};
 		};
 
