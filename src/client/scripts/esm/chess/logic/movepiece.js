--- conflicted
+++ resolved
@@ -280,11 +280,7 @@
  * - `doGameOverChecks`: Whether game-over checks such as checkmate, or other win conditions, are performed for this move.
  */
 function flipWhosTurn(gamefile, { pushClock = true, doGameOverChecks = true } = {}) {
-<<<<<<< HEAD
-	gamefile.whosTurn = movesscript.getWhosTurnAtMoveIndex(gamefile, gamefile.moveIndex - gamefile.premovesVisible);
-=======
-	gamefile.whosTurn = moveutil.getWhosTurnAtMoveIndex(gamefile, gamefile.moveIndex);
->>>>>>> 2899f44c
+	gamefile.whosTurn = moveutil.getWhosTurnAtMoveIndex(gamefile, gamefile.moveIndex - gamefile.premovesVisible);
 	if (doGameOverChecks) guigameinfo.updateWhosTurn(gamefile);
 	if (pushClock) {
 		clock.push(gamefile);
