--- conflicted
+++ resolved
@@ -4,11 +4,7 @@
 import type { MetaData } from "../util/metadata.js";
 import type { GameRules } from "../variants/gamerules.js";
 import type { Player, RawType, RawTypeGroup } from "../util/typeutil.js";
-<<<<<<< HEAD
-import type { Move, NullMove, BaseMove } from "./movepiece.js";
-=======
 import type { Move, BaseMove } from "./movepiece.js";
->>>>>>> 1662c6a7
 import type { OrganizedPieces } from "./organizedpieces.js";
 import type { PieceMoveset } from "./movesets.js";
 import type { GameState, GlobalGameState } from "./state.js";
