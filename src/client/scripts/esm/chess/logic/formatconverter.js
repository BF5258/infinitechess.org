--- conflicted
+++ resolved
@@ -934,10 +934,6 @@
 	generateSpecialRights,
 	convertShortMovesToLong,
 	longToShortMoves,
-<<<<<<< HEAD
 	LongToShort_Piece,
 	ShortToLong_Piece
-=======
-	ShortToInt_Piece
->>>>>>> 7684f053
 };