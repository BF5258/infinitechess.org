
// Import Start
import guipause from '../gui/guipause.js';
import legalmoves from '../../chess/logic/legalmoves.js';
import input from '../input.js';
import onlinegame from '../misc/onlinegame.js';
import movepiece from '../../chess/logic/movepiece.js';
import gamefileutility from '../../chess/util/gamefileutility.js';
import game from './game.js';
import specialdetect from '../../chess/logic/specialdetect.js';
import premove from '../misc/premove.js';
import guipromotion from '../gui/guipromotion.js';
import highlights from '../rendering/highlights.js';
import formatconverter from '../../chess/logic/formatconverter.js';
import perspective from '../rendering/perspective.js';
import transition from '../rendering/transition.js';
import board from '../rendering/board.js';
import pieces from '../rendering/pieces.js';
import movement from '../rendering/movement.js';
import moveutil from '../../chess/util/moveutil.js';
import options from '../rendering/options.js';
import statustext from '../gui/statustext.js';
import colorutil from '../../chess/util/colorutil.js';
import coordutil from '../../chess/util/coordutil.js';
import frametracker from '../rendering/frametracker.js';
import config from '../config.js';
import draganimation from '../rendering/draganimation.js';
import space from '../misc/space.js';
import preferences from '../../components/header/preferences.js';
// Import End

/**
 * Type Definitions
 * @typedef {import('../../chess/util/moveutil.js').Move} Move
 * @typedef {import('../../chess/logic/legalmoves.js').LegalMoves} LegalMoves
 * @typedef {import('../../chess/logic/movepiece.js').Piece} Piece
 */

"use strict";

/**
 * This script tests for piece selection and keeps track of the selected piece,
 * including the legal moves it has available.
 */

/** The currently selected piece, if there is one: `{ type, index, coords }` @type {Piece} */
let pieceSelected;
/** If true `pieceSelected` is currently being held. */
let draggingPiece = false;
/**
 * When dropped in the same square, pieces are unselected every second time.
 * This alows players to move pieces by clicking.
 * @type{boolean} 
 * */
let didLastClickSelectPiece;
/** The pre-calculated legal moves of the current selected piece.
 * @type {LegalMoves} */
let legalMoves;
/** Whether or not the piece selected belongs to the opponent.
 * If so, it's legal moves are rendered a different color, and you aren't allowed to move it.  */
let isOpponentPiece = false;
/** Whether or not the piece selected activated premove mode.
 * This happens when we select our own pieces, in online games, when it's not our turn. */
let isPremove = false;

/** The tile the mouse is hovering over, OR the tile we just performed a simulated click over: `[x,y]` */
let hoverSquare; // Current square mouse is hovering over
/** Whether the {@link hoverSquare} is legal to move the selected piece to. */
let hoverSquareLegal = false;

/** If a pawn is currently promoting (waiting on the promotion UI selection),
 * this will be set to the square it's moving to: `[x,y]`, otherwise `false`. */
let pawnIsPromoting = false; // Set to coordsClicked when a player moves a pawn to the last rank
/** When a promotion UI piece is selected, this is set to the promotion you selected. */
let promoteTo;


/**
 * Returns the current selected piece, if there is one.
 * @returns {Piece | undefined} The selected piece, if there is one: `{ type, index, coords }`, otherwise undefined.
 */
function getPieceSelected() { return pieceSelected; }

function areDraggingPiece() { return draggingPiece; }

/**
 * Returns *true* if a piece is currently selected.
 * @returns {boolean}
 */
function isAPieceSelected() { return pieceSelected !== undefined; }

/**
 * Returns true if we have selected an opponents piece to view their moves
 * @returns {boolean}
 */
function isOpponentPieceSelected() { return isOpponentPiece; }

/**
 * Returns true if we are in premove mode (i.e. selected our own piece in an online game, when it's not our turn)
 * @returns {boolean}
 */
function arePremoving() { return isPremove; }

/**
 * Returns the pre-calculated legal moves of the selected piece.
 * @returns {LegalMoves}
 */
function getLegalMovesOfSelectedPiece() { return legalMoves; }

/**
 * Returns *true* if a pawn is currently promoting (promotion UI open).
 * @returns {boolean}
 */
function isPawnCurrentlyPromoting() { return pawnIsPromoting; }

/**
 * Flags the currently selected pawn to be promoted next frame.
 * Call when a choice is made on the promotion UI.
 * @param {string} type
 */
function promoteToType(type) { promoteTo = type; }

/** Tests if we have selected a piece, or moved the currently selected piece. */
function update() {
	// Guard clauses...
	const gamefile = game.getGamefile();
	// if (onlinegame.areInOnlineGame() && !onlinegame.isItOurTurn(gamefile)) return; // Not our turn
	if (input.isMouseDown_Right()) {
		if (pieceSelected) return unselectPiece(); // Right-click deselects everything
		else return premove.clearPremoves(gamefile);
	}
	if (pawnIsPromoting) { // Do nothing else this frame but wait for a promotion piece to be selected
		if (promoteTo) makePromotionMove();
		return;
	}
<<<<<<< HEAD
	if (movement.isScaleLess1Pixel_Virtual() || transition.areWeTeleporting() || gamefile.gameConclusion || guipause.areWePaused() || perspective.isLookingUp()) return;
	
=======
	if (movement.isScaleLess1Pixel_Virtual() || transition.areWeTeleporting()) {
		if(draggingPiece) handleDragging(undefined, false);
		return;
	}
	if (gamefile.gameConclusion || guipause.areWePaused() || perspective.isLookingUp()) return;

>>>>>>> 366ef998
	// Calculate if the hover square is legal so we know if we need to render a ghost image...
	
	// What coordinates are we hovering over?
	hoverSquare = (input.getPointerClicked() && !draggingPiece) ? input.getPointerClickedTile()
            : space.convertWorldSpaceToCoords_Rounded(input.getPointerWorldLocation());
	
	updateHoverSquareLegal();
	
	const pieceClickedType = gamefileutility.getPieceTypeAtCoords(gamefile, hoverSquare);
	
	if (draggingPiece) return handleDragging(pieceClickedType);
	
	// Pick up the piece on mousedown if we are allowed to move it. Otherwise only select when clicked.
	const clicked = (canMovePieceType(pieceClickedType) && preferences.getDragEnabled()) ? input.getPointerDown() : input.getPointerClicked();
	if (!clicked || input.isKeyHeld('control')) return; // Exit, we did not click
	
	if (pieceSelected) handleMovingSelectedPiece(hoverSquare, pieceClickedType); // A piece is already selected. Test if it was moved.
	else if (pieceClickedType) handleSelectingPiece(pieceClickedType);
	// Else we clicked, but there was no piece to select, *shrugs*
}

function handleDragging(pieceHoveredType, allowDrop=true) {
	if (input.getTouchHelds().length > 1) {
		//Prevents accidental dragging when trying to zoom.
		if (didLastClickSelectPiece) return unselectPiece();
		return cancelDragging();
	}
	if (input.getPointerHeld()) { // still dragging.
		// Render the piece at the pointer.
		draganimation.dragPiece(input.getPointerWorldLocation(), allowDrop ? hoverSquare : null);
	} else {
		if (!allowDrop) cancelDragging();
		handleMovingSelectedPiece(hoverSquare, pieceHoveredType);
		const wasCapture = pieceHoveredType || hoverSquare.hasOwnProperty('enpassant');
		draganimation.dropPiece(hoverSquareLegal, wasCapture);
		draggingPiece = false;
	}
}

/** Picks up the currently selected piece if we are allowed to. */
function startDragging() {
	if (!preferences.getDragEnabled() || !canMovePieceType(pieceSelected.type) || movement.hasMomentum()) return false;
	draganimation.pickUpPiece(pieceSelected.type, pieceSelected.coords, hoverSquare);
	return draggingPiece = true;
}

/** Puts the dragged piece back. Doesn't make a move. */
function cancelDragging() {
	draggingPiece = false;
	didLastClickSelectPiece = false;
	draganimation.dropPiece();
}

/**
 * A piece is already selected. This is called when you *click* somewhere.
 * This will execute the move if you clicked on a legal square to move to,
 * or it will select a different piece if you clicked another piece.
 * @param {number[]} coordsClicked - The square clicked: `[x,y]`.
 * @param {string} [pieceClickedType] - The type of piece clicked on, if there is one.
 */
function handleMovingSelectedPiece(coordsClicked, pieceClickedType) {
	const gamefile = game.getGamefile();
	
	tag: if (pieceClickedType) {
		
		// Did we click a friendly piece?
		// const selectedPieceColor = colorutil.getPieceColorFromType(pieceSelected.type)
		// const clickedPieceColor = colorutil.getPieceColorFromType(pieceClickedType);
		// if (selectedPieceColor !== clickedPieceColor) break tag; // Did not click a friendly

		if (hoverSquareLegal) break tag; // This piece is capturable, don't select it instead

		// If it clicked iteself, deselect or pick it up again.
		if (coordutil.areCoordsEqual(pieceSelected.coords, coordsClicked)) {
			if (draggingPiece) { // The piece was dropped in its original square.
				if (!didLastClickSelectPiece) unselectPiece(); // Toggle selection
			} else { // The selected piece was clicked.
				//Pick up the piece if it's ours; otherwise, unselect it now.
				if (!canMovePieceType(pieceClickedType) || !startDragging()) unselectPiece();
				didLastClickSelectPiece = false;
			}
		} else if (pieceClickedType !== 'voidsN' && !draggingPiece) { // Select that other piece instead. Prevents us from selecting a void after selecting an obstacle.
			handleSelectingPiece(pieceClickedType);
		}
		
		return;
	}
	
	// If we haven't return'ed at this point, check if the move is legal.
	if (!hoverSquareLegal) return; // Illegal
	
	// Don't move the piece if the mesh is locked, because it will mess up the mesh generation algorithm.
	if (gamefile.mesh.locked) return statustext.pleaseWaitForTask(); 
	
	// Check if the move is a pawn promotion
	if (specialdetect.isPawnPromotion(gamefile, pieceSelected.type, coordsClicked)) {
		const color = colorutil.getPieceColorFromType(pieceSelected.type);
		guipromotion.open(color);
		perspective.unlockMouse();
		pawnIsPromoting = coordsClicked;
		return;
	}
	
	moveGamefilePiece(coordsClicked);
}

/**
 * A piece is **not** already selected. This is called when you *click* a piece.
 * This will select the piece if it is a friendly, or forward
 * you to the game's front if your viewing past moves.
 * @param {string} [pieceClickedType] - The type of piece clicked on, if there is one.
 */
function handleSelectingPiece(pieceClickedType) {
	const gamefile = game.getGamefile();
	
	// If we're viewing history, return. But also if we clicked a piece, forward moves.
	if (!moveutil.areWeViewingLatestMove(gamefile)) {
		// if (clickedPieceColor === gamefile.whosTurn ||
		//     options.getEM() && pieceClickedType !== 'voidsN') 
		// ^^ The extra conditions needed here so in edit mode and you click on an opponent piece
		// it will still forward you to front!
		
		return movepiece.forwardToFront(gamefile, { flipTurn: false, updateProperties: false });
	}
	
	// If it's your turn, select that piece.
	
	// if (clickedPieceColor !== gamefile.whosTurn && !options.getEM()) return; // Don't select opposite color
	if (hoverSquareLegal) return; // Don't select different piece if the move is legal (its a capture)
	const clickedPieceColor = colorutil.getPieceColorFromType(pieceClickedType);
	if (!options.getEM() && clickedPieceColor === colorutil.colorOfNeutrals) return; // Don't select neutrals, unless we're in edit mode
	if (pieceClickedType === 'voidsN') return; // NEVER select voids, EVEN in edit mode.

	const clickedPieceIndex = gamefileutility.getPieceFromTypeAndCoords(gamefile, pieceClickedType, hoverSquare).index;

	// Select the piece
	selectPiece(pieceClickedType, clickedPieceIndex, hoverSquare);
	if (canMovePieceType(pieceClickedType)) startDragging();
	didLastClickSelectPiece = true;
}

/**
 * Selects the provided piece. Auto-calculates it's legal moves.
 * @param {string} type - The type of piece to select.
 * @param {number} index - The index of the piece within the gamefile's piece list.
 * @param {number[]} coords - The coordinates of the piece.
 */
function selectPiece(type, index, coords) {
	frametracker.onVisualChange();
	pieceSelected = { type, index, coords };
	
	const pieceColor = colorutil.getPieceColorFromType(pieceSelected.type);
	isOpponentPiece = onlinegame.areInOnlineGame() ? pieceColor !== onlinegame.getOurColor()
	/* Local Game */ : pieceColor !== game.getGamefile().whosTurn;
	isPremove = !isOpponentPiece && onlinegame.areInOnlineGame() && !onlinegame.isItOurTurn();
	
	// Calculate the legal moves it has. Keep a record of this so that when the mouse clicks we can easily test if that is a valid square.
	legalMoves = legalmoves.calculate(game.getGamefile(), pieceSelected, {isPremove: isPremove && premove.arePremovesAllowed()});
	
	highlights.regenModel(); // Generate the buffer model for the blue legal move fields.
}

/**
 * Reselects the currently selected piece by recalculating its legal moves again,
 * and changing the color if needed.
 * Typically called after our opponent makes a move while we have a piece selected.
 */
function reselectPiece() {
	if (!pieceSelected) return; // No piece to reselect.
	const gamefile = game.getGamefile();
	// Test if the piece is no longer there
	// This will work for us long as it is impossible to capture friendly's
	const pieceTypeOnCoords = gamefileutility.getPieceTypeAtCoords(gamefile, pieceSelected.coords);
	if (pieceTypeOnCoords !== pieceSelected.type) { // It either moved, or was captured
		unselectPiece(); // Can't be reselected, unselect it instead.
		return;
	}
	
	if (game.getGamefile().gameConclusion) return; // Don't reselect, game is over
	
	// Reselect! Recalc its legal moves, and recolor.
	const newIndex = gamefileutility.getPieceFromTypeAndCoords(gamefile, pieceSelected.type, pieceSelected.coords).index;
	selectPiece(pieceSelected.type, newIndex, pieceSelected.coords);
	
	if(pawnIsPromoting) {
		//If a pawn was promoting it might not be legal any more.
		//This occurs when a move from the opponent is recieved as the user is making a premove.
		const promotionStillLegal = legalmoves.checkIfMoveLegal(legalMoves, pieceSelected.coords, pawnIsPromoting);
		if(!promotionStillLegal) cancelPromotion();
	}
}

/**
 * Unselects the currently selected piece. Cancels pawns currently promoting, closes the promotion UI.
 */
function unselectPiece() {
	pieceSelected = undefined;
	isOpponentPiece = false;
	isPremove = false;
	legalMoves = undefined;
	pawnIsPromoting = false;
	promoteTo = undefined;
	guipromotion.close(); // Close the promotion UI
	if (draggingPiece) cancelDragging();
	frametracker.onVisualChange();
}

/**
 * Cancels the promotion without unselecting the pawn.
 */
function cancelPromotion() {
	pawnIsPromoting = false;
	promoteTo = undefined;
	guipromotion.close(); // Close the promotion UI
}

/**
 * Moves the currently selected piece to the specified coordinates, then unselects the piece.
 * The destination coordinates MUST contain any special move flags.
 * @param {number[]} coords - The destination coordinates`[x,y]`. MUST contain any special move flags.
 */
function moveGamefilePiece(coords) {
	const strippedCoords = movepiece.stripSpecialMoveTagsFromCoords(coords);
	/** @type {Move} */
	const move = { type: pieceSelected.type, startCoords: pieceSelected.coords, endCoords: strippedCoords };
	specialdetect.transferSpecialFlags_FromCoordsToMove(coords, move);
	const compact = formatconverter.LongToShort_CompactMove(move);
	move.compact = compact;
<<<<<<< HEAD
	
	let gamefile = game.getGamefile();
	if (isPremove) {
		premove.makePremove(gamefile, move);
	} else {
		movepiece.makeMove(gamefile, move);
		onlinegame.sendMove();
	}
	
=======

	movepiece.makeMove(game.getGamefile(), move, {animate: !draggingPiece, animateSecondary: draggingPiece});
	onlinegame.sendMove();

>>>>>>> 366ef998
	unselectPiece();
}

/** Adds the promotion flag to the destination coordinates before making the move. */
function makePromotionMove() {
	const coords = pawnIsPromoting;
	coords.promotion = promoteTo; // Add a tag on the coords of what piece we're promoting to
	moveGamefilePiece(coords);
	perspective.relockMouse();
}

/**
 * Tests if the square being hovered over is among
 * our pre-calculated legal moves for our selected piece.
 * Updates the {@link hoverSquareLegal} variable.
 */
function updateHoverSquareLegal() {
	if (!pieceSelected) {
		hoverSquareLegal = false;
		return;
	}
	
	const gamefile = game.getGamefile();
	const typeAtHoverCoords = gamefileutility.getPieceTypeAtCoords(gamefile, hoverSquare);
	const hoverSquareIsSameColor = typeAtHoverCoords && colorutil.getPieceColorFromType(pieceSelected.type) === colorutil.getPieceColorFromType(typeAtHoverCoords);
	const hoverSquareIsVoid = !hoverSquareIsSameColor && typeAtHoverCoords === 'voidsN';
<<<<<<< HEAD
	// The next boolean ensures that only pieces of the same color as the current player's turn can have a ghost piece:
	const selectionColorAgreesWithMoveTurn = colorutil.getPieceColorFromType(pieceSelected.type) === gamefile.whosTurn;
	const canPremove = isPremove && premove.arePremovesAllowed();
	// This will also subtley transfer any en passant capture tags to our `hoverSquare` if the function found an individual move with the tag.
	hoverSquareLegal = ((selectionColorAgreesWithMoveTurn || canPremove) && !isOpponentPiece && legalmoves.checkIfMoveLegal(legalMoves, pieceSelected.coords, hoverSquare)) || (options.getEM() && !hoverSquareIsVoid && !hoverSquareIsSameColor);
=======
	// This will also subtley transfer any en passant capture tags to our `hoverSquare` if the function found an individual move with the tag.
	hoverSquareLegal = canMovePieceType(pieceSelected.type) && legalmoves.checkIfMoveLegal(legalMoves, pieceSelected.coords, hoverSquare) || options.getEM() && !hoverSquareIsVoid && !hoverSquareIsSameColor;
}

/**
 * Returns true if the user is currently allowed to move the pieceType. It must be our piece and our turn.
 * @param {string} pieceType - the type of piece 
 * @param {boolean} editmode
 */
function canMovePieceType(pieceType) {
	if (!pieceType || pieceType === 'voidsN') return false; // Never move voids
	else if (options.getEM()) return true; //Edit mode allows pieces to be moved on any turn.
	const pieceColor = colorutil.getPieceColorFromType(pieceType);
	const isOpponentPiece = onlinegame.areInOnlineGame() ? pieceColor !== onlinegame.getOurColor()
	/* Local Game */ : pieceColor !== game.getGamefile().whosTurn;
	if (isOpponentPiece) return false; // Don't move opponent pieces
	const isPremove = !isOpponentPiece && onlinegame.areInOnlineGame() && !onlinegame.isItOurTurn();
	return (!isPremove /*|| premovesEnabled*/);
>>>>>>> 366ef998
}

/** Renders the translucent piece underneath your mouse when hovering over the blue legal move fields. */
function renderGhostPiece() {
	if (!isAPieceSelected() || !hoverSquare || !hoverSquareLegal || draggingPiece || !input.isMouseSupported() || input.getPointerIsTouch() || config.VIDEO_MODE) return;
	pieces.renderGhostPiece(pieceSelected.type, hoverSquare);
}

export default {
	isAPieceSelected,
	getPieceSelected,
	reselectPiece,
	unselectPiece,
	getLegalMovesOfSelectedPiece,
	isPawnCurrentlyPromoting,
	promoteToType,
	update,
	renderGhostPiece,
	isOpponentPieceSelected,
	arePremoving,
	areDraggingPiece
};<|MERGE_RESOLUTION|>--- conflicted
+++ resolved
@@ -133,17 +133,12 @@
 		if (promoteTo) makePromotionMove();
 		return;
 	}
-<<<<<<< HEAD
-	if (movement.isScaleLess1Pixel_Virtual() || transition.areWeTeleporting() || gamefile.gameConclusion || guipause.areWePaused() || perspective.isLookingUp()) return;
-	
-=======
 	if (movement.isScaleLess1Pixel_Virtual() || transition.areWeTeleporting()) {
 		if(draggingPiece) handleDragging(undefined, false);
 		return;
 	}
 	if (gamefile.gameConclusion || guipause.areWePaused() || perspective.isLookingUp()) return;
 
->>>>>>> 366ef998
 	// Calculate if the hover square is legal so we know if we need to render a ghost image...
 	
 	// What coordinates are we hovering over?
@@ -372,22 +367,15 @@
 	specialdetect.transferSpecialFlags_FromCoordsToMove(coords, move);
 	const compact = formatconverter.LongToShort_CompactMove(move);
 	move.compact = compact;
-<<<<<<< HEAD
 	
 	let gamefile = game.getGamefile();
 	if (isPremove) {
 		premove.makePremove(gamefile, move);
 	} else {
-		movepiece.makeMove(gamefile, move);
+		movepiece.makeMove(gamefile, move, {animate: !draggingPiece, animateSecondary: draggingPiece});
 		onlinegame.sendMove();
 	}
 	
-=======
-
-	movepiece.makeMove(game.getGamefile(), move, {animate: !draggingPiece, animateSecondary: draggingPiece});
-	onlinegame.sendMove();
-
->>>>>>> 366ef998
 	unselectPiece();
 }
 
@@ -414,13 +402,6 @@
 	const typeAtHoverCoords = gamefileutility.getPieceTypeAtCoords(gamefile, hoverSquare);
 	const hoverSquareIsSameColor = typeAtHoverCoords && colorutil.getPieceColorFromType(pieceSelected.type) === colorutil.getPieceColorFromType(typeAtHoverCoords);
 	const hoverSquareIsVoid = !hoverSquareIsSameColor && typeAtHoverCoords === 'voidsN';
-<<<<<<< HEAD
-	// The next boolean ensures that only pieces of the same color as the current player's turn can have a ghost piece:
-	const selectionColorAgreesWithMoveTurn = colorutil.getPieceColorFromType(pieceSelected.type) === gamefile.whosTurn;
-	const canPremove = isPremove && premove.arePremovesAllowed();
-	// This will also subtley transfer any en passant capture tags to our `hoverSquare` if the function found an individual move with the tag.
-	hoverSquareLegal = ((selectionColorAgreesWithMoveTurn || canPremove) && !isOpponentPiece && legalmoves.checkIfMoveLegal(legalMoves, pieceSelected.coords, hoverSquare)) || (options.getEM() && !hoverSquareIsVoid && !hoverSquareIsSameColor);
-=======
 	// This will also subtley transfer any en passant capture tags to our `hoverSquare` if the function found an individual move with the tag.
 	hoverSquareLegal = canMovePieceType(pieceSelected.type) && legalmoves.checkIfMoveLegal(legalMoves, pieceSelected.coords, hoverSquare) || options.getEM() && !hoverSquareIsVoid && !hoverSquareIsSameColor;
 }
@@ -438,8 +419,7 @@
 	/* Local Game */ : pieceColor !== game.getGamefile().whosTurn;
 	if (isOpponentPiece) return false; // Don't move opponent pieces
 	const isPremove = !isOpponentPiece && onlinegame.areInOnlineGame() && !onlinegame.isItOurTurn();
-	return (!isPremove /*|| premovesEnabled*/);
->>>>>>> 366ef998
+	return (!isPremove || premove.arePremovesEnabled());
 }
 
 /** Renders the translucent piece underneath your mouse when hovering over the blue legal move fields. */
