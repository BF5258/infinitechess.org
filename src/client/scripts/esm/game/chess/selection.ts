--- conflicted
+++ resolved
@@ -52,20 +52,7 @@
 import movement from '../rendering/movement.js';
 // @ts-ignore
 import statustext from '../gui/statustext.js';
-<<<<<<< HEAD
-// @ts-ignore
-import preferences from '../../components/header/preferences.js';
-// @ts-ignore
-import sound from '../misc/sound.js';
-import draganimation from '../rendering/dragging/draganimation.js';
-import { MoveDraft } from '../../chess/logic/movepiece.js';
-import math from '../../util/math.js';
-import boardchanges from '../../chess/logic/boardchanges.js';
-import animation from '../rendering/animation.js';
-import gameloader from './gameloader.js';
 import boardeditor from '../misc/boardeditor.js';
-=======
->>>>>>> 190a6e56
 
 
 // Variables -----------------------------------------------------------------------------
@@ -449,15 +436,10 @@
 	const wasBeingDragged = draganimation.areDraggingPiece();
 
 	const animateMain = !wasBeingDragged; // This needs to be ABOVE makeMove(), since that will terminate the drag if the move ends the game.
-<<<<<<< HEAD
 	const doGameOverChecks = !boardeditor.areInBoardEditor();
 	const move = movesequence.makeMove(gameslot.getGamefile()!, moveDraft, { doGameOverChecks });
-	if (wasBeingDragged) animation.clearAnimations(); // We still need to clear any other animations in progress BEFORE we make the move (in case a secondary needs to be animated)
-=======
-	const move = movesequence.makeMove(gameslot.getGamefile()!, moveDraft);
 	// Not actually needed? Test it. To my knowledge, animation.ts will automatically cancel previous animations, since now it handles playing the sound for drops.
 	// if (wasBeingDragged) animation.clearAnimations(); // We still need to clear any other animations in progress BEFORE we make the move (in case a secondary needs to be animated)
->>>>>>> 190a6e56
 	// Don't animate the main piece if it's being dragged, but still animate secondary pieces affected by the move (like the rook in castling).
 	movesequence.animateMove(move, true, animateMain);
 
