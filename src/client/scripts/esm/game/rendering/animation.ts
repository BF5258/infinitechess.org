--- conflicted
+++ resolved
@@ -7,6 +7,7 @@
 import type { Coords } from '../../chess/util/coordutil.js';
 import type { Piece } from '../../chess/util/boardutil.js';
 import type { Color } from '../../chess/util/colorutil.js';
+import type { RawType } from '../../chess/util/typeutil.js';
 
 import arrows from './arrows/arrows.js';
 import { createModel } from './buffermodel.js';
@@ -32,7 +33,6 @@
 import shapes from './shapes.js';
 // @ts-ignore
 import statustext from '../gui/statustext.js';
-import typeutil from '../../chess/util/typeutil.js';
 
 // Type Definitions -----------------------------------------------------------------------
 
@@ -147,13 +147,8 @@
 	const totalDistance = segments.reduce((sum, seg) => sum + seg.distance, 0);
 
 	// Check if the piece type doesn't have an SVG (void). If not, we can't animate it.
-<<<<<<< HEAD
-	if (spritesheet.typesWithoutSVG.some(typeNoSVG => {
+	if (typeutil.SVGLESS_TYPES.some((typeNoSVG: RawType) => {
 		return typeutil.getRawType(type) === typeNoSVG || (captured !== undefined && typeutil.getRawType(captured.type) === typeNoSVG);
-=======
-	if (typeutil.SVGLESS_TYPES.some((typeNoSVG: string) => {
-		return type.startsWith(typeNoSVG) || (captured !== undefined && captured.type.startsWith(typeNoSVG));
->>>>>>> 0d13a130
 	})) instant = true; // But, still instant animate it so that the sound plays
 
 	// Handle instant animation (piece was dropped): Play the SOUND ONLY, but don't animate.
@@ -331,7 +326,7 @@
 	const rotation = perspective.getIsViewingBlackPerspective() ? -1 : 1;
 	const { texleft, texbottom, texright, textop } = bufferdata.getTexDataOfType(type, rotation);
 	const { startX, startY, endX, endY } = calculateBoardPosition(coords);
-	const { r, g, b, a } = preferences.getTintColorOfType(type);
+	const [ r, g, b, a ] = preferences.getTintColorOfType(type);
     
 	return bufferdata.getDataQuad_ColorTexture(
 		startX, startY, endX, endY,
