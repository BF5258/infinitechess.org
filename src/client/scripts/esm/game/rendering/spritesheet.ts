--- conflicted
+++ resolved
@@ -18,10 +18,7 @@
 import typeutil from '../../chess/util/typeutil.js';
 import svgcache from '../../chess/rendering/svgcache.js';
 // @ts-ignore
-import typeutil from '../../chess/util/typeutil.js';
-// @ts-ignore
 import texture from './texture.js';
-import { rawTypes } from '../../chess/config.js';
 
 
 // Variables ---------------------------------------------------------------------------
@@ -50,12 +47,6 @@
 	 }
 } | undefined;
 
-<<<<<<< HEAD
-/** Piece types that don't have an SVG */
-const typesWithoutSVG = [rawTypes.VOID];
-=======
->>>>>>> 0d13a130
-
 
 // Functions ---------------------------------------------------------------------------
 
@@ -79,31 +70,20 @@
 /** Loads the spritesheet texture we'll be using to render the provided gamefile's pieces */
 async function initSpritesheetForGame(gl: WebGL2RenderingContext, gamefile: gamefile) {
 
-<<<<<<< HEAD
-	const types = [...gamefile.ourPieces.typeRanges.keys()].filter(t => {return typeutil.getRawType(t) in typesWithoutSVG;});
-=======
-	/** All piece types in the game. */
-	let existingTypes: string[] = jsutil.deepCopyObject(gamefile.startSnapshot.existingTypes); // ['pawns','obstacles','voids', ...]
-	// Remove the pieces that don't need/have an SVG, such as VOIDS
-	existingTypes = existingTypes.filter(type => !typeutil.SVGLESS_TYPES.includes(type)); // ['pawns','obstacles', ...]
-	// console.log('Existing types in game to construct spritesheet:', existingTypes);
-
-	/** Makes all the types in the game singular instead of plural */
-	const typesNeeded = existingTypes.map(type => type.slice(0, -1)); // Remove the "s" at the end => ['pawn','obstacle', ...]
->>>>>>> 0d13a130
+	const types = [...gamefile.ourPieces.typeRanges.keys()].filter(t => {return typeutil.getRawType(t) in typeutil.SVGLESS_TYPES;});
 
 	/**
 	 * The SVG elements we will use in the game to construct our spritesheet
 	 * This is what may take a while, waiting for the fetch requests to return.
 	 */
-	const [idMap, svgElements] = await svgcache.getSVGElements(types);
+	const svgElements = await svgcache.getSVGElements(types);
 
 	// console.log("Finished acquiring all piece SVGs!");
 
 	// Convert each SVG element to an Image
 	const readyImages: HTMLImageElement[] = await convertSVGsToImages(svgElements);
 
-	const spritesheetAndSpritesheetData = await generateSpritesheet(gl, readyImages, idMap);
+	const spritesheetAndSpritesheetData = await generateSpritesheet(gl, readyImages);
 	// console.log(spritesheetAndSpritesheetData.spritesheetData);
 
 	// Optional: Append the spritesheet to the document for debugging
