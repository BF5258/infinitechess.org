--- conflicted
+++ resolved
@@ -11,11 +11,7 @@
 import frametracker from './frametracker.js';
 import game from '../chess/game.js';
 import coordutil from '../../chess/util/coordutil.js';
-<<<<<<< HEAD
-import selection from '../chess/selection.js';
-=======
 import docutil from '../../util/docutil.js';
->>>>>>> 2899f44c
 // Import End
 
 "use strict";
@@ -524,16 +520,7 @@
 	scaleVel = 0;
 }
 
-<<<<<<< HEAD
-function hasMomentum() {
-	return panVel[0] || panVel[1] || scaleVel;
-}
-
-// Password for modifying is stored in "passwordForSetting", or is "pidough"
-function setPositionToArea(area, password) {
-=======
 function setPositionToArea(area) {
->>>>>>> 2899f44c
 	if (!area) console.error("Cannot set position to an undefined area.");
 
 	const copiedCoords = coordutil.copyCoords(area.coords);
