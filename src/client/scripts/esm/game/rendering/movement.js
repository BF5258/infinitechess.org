
// Import Start
import loadbalancer from '../misc/loadbalancer.js';
import input from '../input.js';
import perspective from './perspective.js';
import board from './board.js';
import math from '../../util/math.js';
import transition from './transition.js';
import guipromotion from '../gui/guipromotion.js';
import guititle from '../gui/guititle.js';
import frametracker from './frametracker.js';
import game from '../chess/game.js';
import coordutil from '../../chess/util/coordutil.js';
<<<<<<< HEAD
=======
import docutil from '../../util/docutil.js';
import selection from '../chess/selection.js';
>>>>>>> 366ef998
// Import End

"use strict";

/** This script stores our board position and scale and controls our panning and zooming. */

const panAccel_3D = 75; // Perspective mode: Acceleration/decceleartion rate of board velocity.   Default: 50
const panAccel_2D = 145; // 2D mode: Deccelleration rate of panning.   Default: 100
const panVelCap_2D = 22.0; // Hyptenuse cap of x & y speeds   Default: 11
const panVelCap_3D = 16.0; // Hyptenuse cap of x & y speeds   Default: 11

const scaleAccel_Desktop = 6.0; // Acceleration of board scaling   Default: 6
const scaleAccel_Mobile = 14.0; // Acceleration of board scaling   Default: 6
const scaleVelCap = 1.0; // Default: 1.0
const maximumScale = 5.0;
const scrollScaleVel = 0.015; // Dampener multiplied to amount scroll-wheel has scrolled every frame.   Default: 0.03
const scrollScaleVelCap = 2.5;

// Camera position does not change, only the board position
let boardPos = [0,0]; // Coordinates
let panVel = [0,0]; // Current panning velocity
let boardScale = 1; // Current scale. Starts at 1.5 to be higher on the title screen.
let scaleVel = 0; // Current scale velocity

/**
 * Stores past board positions from the last few frames. Used to calculate throw velocity.
 * [ {time, boardPos, boardScale}, ]
 */
let positionHistory = [];
const positionHistoryMillis = 80; // The amount of milliseconds to look back into for board velocity calculation.

let boardIsGrabbed = 0; // Are we currently dragging the board?  0 = false   1 = mouse variant   2 = touch variant
let boardPosMouseGrabbed; // What coordinates the mouse has grabbed the board.
let boardPosFingerOneGrabbed; // {id, x, y}  What coordinates 1 finger has grabbed the board.
let boardPosFingerTwoGrabbed; //           What coordinates a 2nd finger has grabbed the board.
let scale_WhenBoardPinched; // Equal to the board scale the moment a 2nd finger touched down. (pinching the board)
let fingerPixelDist_WhenBoardPinched; // Equal to the distance between 2 fingers the moment they touched down. (pinching the board)

let scale_When1TileIs1Pixel_Physical; // Scale limit where each tile takes up exactly 1 physical pixel on screen
let scale_When1TileIs1Pixel_Virtual; // Scale limit where each tile takes up exactly 1 VIRTUAL pixel on screen
let scaleIsLess1Pixel_Physical = false;
let scaleIsLess1Pixel_Virtual = false; // Set to true when we're so zoomed out, 1 cell is smaller than 1 pixel!! Everything renders differently!

// Returns a copy of the boardPos in memory, otherwise the memory location
// could be used to modify the original.
function getBoardPos() {
	return coordutil.copyCoords(boardPos);
}

function setBoardPos(newPos) {
	if (!Array.isArray(newPos)) throw new Error(`New position must be an array! ${newPos}`);
	if (isNaN(newPos[0]) || isNaN(newPos[1])) throw new Error(`Cannot set position to ${newPos}!`);
	boardPos = newPos;
	frametracker.onVisualChange();
}

// Should be a single value, so this isn't a reference to memory location is it?
function getBoardScale() {
	return boardScale;
}

function setBoardScale(newScale) {
	if (isNaN(newScale)) throw new Error(`Cannot set scale to ${newScale}!`);
	if (newScale <= 0) throw new Error(`Cannot set scale to ${newScale}!`);

	boardScale = newScale;

	// Cap the scale
	if (boardScale > maximumScale) {
		boardScale = maximumScale;
		scaleVel = 0;
	}

	// Update variables keeping track of if our zoom is so great that each cell is smaller than 1 pixel
	if (boardScale < scale_When1TileIs1Pixel_Physical) scaleIsLess1Pixel_Physical = true;
	else scaleIsLess1Pixel_Physical = false;
	if (boardScale < scale_When1TileIs1Pixel_Virtual) scaleIsLess1Pixel_Virtual = true;
	else scaleIsLess1Pixel_Virtual = false;
	// scaleIsLess1Pixel_Virtual = true;
    
	frametracker.onVisualChange();
}

function getScale_When1TileIs1Pixel_Physical() {
	return scale_When1TileIs1Pixel_Physical;
}

function setScale_When1TileIs1Pixel_Physical(newValue) {
	scale_When1TileIs1Pixel_Physical = newValue;
}

function getScale_When1TileIs1Pixel_Virtual() {
	return scale_When1TileIs1Pixel_Virtual;
}

function setScale_When1TileIs1Pixel_Virtual(newValue) {
	scale_When1TileIs1Pixel_Virtual = newValue;
}

function isScaleLess1Pixel_Physical() {
	return scaleIsLess1Pixel_Physical;
}

/**
 * Returns *true* if we're zoomed out enough to render the legal moves as lines.
 * @returns {boolean}
 */
function isScaleLess1Pixel_Virtual() {
	return scaleIsLess1Pixel_Virtual;
}

// Called from game.updateBoard()
function recalcPosition() {
	if (transition.areWeTeleporting()) return; // Exit if we are teleporting

	panBoard();
	recalcScale();
}

// Updates board position dependant on panVel
function panBoard() {
	if (loadbalancer.gisAFK() && !game.areInGame()) return; // Exit if we're AFK. Save our CPU!
	if (panVel[0] === 0 && panVel[1] === 0) return; // Exit if we're not moving
    
	frametracker.onVisualChange(); // Visual change, render the screen this frame.
	boardPos[0] += loadbalancer.getDeltaTime() * panVel[0] / boardScale;
	boardPos[1] += loadbalancer.getDeltaTime() * panVel[1] / boardScale;
}

function recalcScale() {
	if (scaleVel === 0) return; // Exit if we're not zooming

	// Dampen the scale change to create a soft zoom limit
	const damp = scaleVel > 0 || boardScale > board.glimitToDampScale() ? 1
        : boardScale / board.glimitToDampScale();

	frametracker.onVisualChange(); // Visual change, render the screen this frame.
	const newScale = boardScale * (1 + loadbalancer.getDeltaTime() * scaleVel * damp);
	setBoardScale(newScale);
}

// Called from game.updateBoard()
function updateNavControls() {

	checkIfBoardDropped(); // Needs to be before exiting from teleporting

	if (transition.areWeTeleporting()) return; // Exit if teleporting
	if (guipromotion.isUIOpen()) { // User needs to select a promotion piece, dont update navigation
		decceleratePanVel();
		deccelerateScaleVel();
		return; 
	}

	// Keyboard
	detectPanning(); // Movement (WASD)
	detectZooming(); // Zoom/Scale (Space shift, mouse wheel)
}

function checkIfBoardDropped() {
	if (boardIsGrabbed === 0) return; // Not grabbed

	if (boardIsGrabbed === 1) { // Mouse grabbed

		if (!input.isMouseHeld_Left()) { // Dropped board
			boardIsGrabbed = 0;
			throwBoard(); // Mouse throws the board
			clearPositionHistory();
		}
		return;
	}
    
	// boardIsGrabbed === 2   (Finger grab)

	const touchHeldsLength = input.getTouchHelds().length;
	
	const now = Date.now();
	if (touchHeldsLength < 2 && boardPosFingerTwoGrabbed !== undefined) throwScale(now); // One finger has been released.
	if (touchHeldsLength > 0) return;
	throwBoard(now); //Both fingers have been released.
	
	// Drop board
	boardIsGrabbed = 0;
	boardPosFingerTwoGrabbed = undefined;
	clearPositionHistory();
	return;
}

/** Called after letting go of the board. Applies velocity to the board according to how fast the mouse was moving */
function throwBoard(time) {
	removeOldPositions(time);
	if (positionHistory.length < 2) return;
	const firstBoardState = positionHistory[0];
	const lastBoardState = positionHistory[positionHistory.length - 1];
	const deltaX = lastBoardState.boardPos[0] - firstBoardState.boardPos[0];
	const deltaY = lastBoardState.boardPos[1] - firstBoardState.boardPos[1];
	const deltaT = (lastBoardState.time - firstBoardState.time) / 1000; 
	panVel = [deltaX / deltaT * boardScale, deltaY / deltaT * boardScale];
}

function throwScale(time) {
	removeOldPositions(time);
	if (positionHistory.length < 2) return;
	const firstBoardState = positionHistory[0];
	const lastBoardState = positionHistory[positionHistory.length - 1];
	const ratio = lastBoardState.boardScale / firstBoardState.boardScale;
	const deltaTime = (lastBoardState.time - firstBoardState.time) / 1000;
	scaleVel = (ratio - 1 ) / deltaTime;
}

/** Clears the list of past positions. Call this to prevent teleportation giving momentum.*/
function clearPositionHistory() {
	positionHistory = [];
}

function addCurrentPositionToHistory() {
	const time = Date.now();
	removeOldPositions(time);
	positionHistory.push({ time, boardPos, boardScale });
}

function removeOldPositions(time) {
	const earliestTime = time - positionHistoryMillis;
	while (positionHistory[0]?.time < earliestTime) positionHistory.shift();
}

// Checks if the mouse or finger has started dragging the board. Keep in mind if the
// user clicked a piece, then the click event has been removed, so you can't do both at once.
function checkIfBoardDragged() {
	if (perspective.getEnabled() || selection.areDraggingPiece()) return;

	if (boardIsGrabbed === 0) { // Not already grabbed
		if (input.isMouseDown_Left()) grabBoard_WithMouse();
		else if (input.getTouchHelds().length > 0) grabBoard_WithFinger();
	}

	else if (boardIsGrabbed === 2) updateBoardPinch(); // Fingers have pinched
}

function grabBoard_WithMouse() {
	boardIsGrabbed = 1;
	const tile_MouseOver_Float = board.gtile_MouseOver_Float();
	boardPosMouseGrabbed = [tile_MouseOver_Float[0], tile_MouseOver_Float[1]];
	erasePanVelocity();
}

function erasePanVelocity() { panVel = [0,0]; } // Erase all panning velocity

function grabBoard_WithFinger() {
	boardIsGrabbed = 2;
	erasePanVelocity();
	const fingerOneOrTwo = 1;
	recalcPositionFingerGrabbedBoard(fingerOneOrTwo);
	if (input.getTouchHelds().length > 1) initBoardPinch();
}

function recalcPositionFingerGrabbedBoard(fingerOneOrTwo) {
	if (fingerOneOrTwo === 1) boardPosFingerOneGrabbed = board.gpositionFingerOver(input.getTouchHelds()[0].id);
	else boardPosFingerTwoGrabbed = board.gpositionFingerOver(input.getTouchHelds()[1].id);
}

// Called whenever board is pinched. Calculates boardPosFingerTwoGrabbed, scale_WhenBoardPinched, and fingerPixelDist_WhenBoardPinched.
function initBoardPinch() {
	// Finger 2
	const fingerOneOrTwo = 2;
	recalcPositionFingerGrabbedBoard(fingerOneOrTwo);

	scale_WhenBoardPinched = boardScale; // Scale

	// Pixel distance...
	const touch1 = input.getTouchHeldByID(boardPosFingerOneGrabbed.id);
	const touch2 = input.getTouchHeldByID(boardPosFingerTwoGrabbed.id);

	const xDiff = touch1.x - touch2.x;
	const yDiff = touch1.y - touch2.y;

	fingerPixelDist_WhenBoardPinched = Math.hypot(xDiff, yDiff);
}

// Test if fingers have dropped board, or fingers swapped out
function updateBoardPinch() {
	const touchHeldsLength = input.getTouchHelds().length;

	if (boardPosFingerTwoGrabbed === undefined) { // Only 1 grabbed finger 
		if (touchHeldsLength === 1) { // Check if the finger changed
			if (boardPosFingerOneGrabbed.id !== input.getTouchHelds()[0].id) recalcPositionFingerGrabbedBoard(1);
		} else if (touchHeldsLength > 1) { // Add finger, or update both if changed
			const touchHeldsIncludesTouch1 = input.touchHeldsIncludesID(boardPosFingerOneGrabbed.id);
			if (!touchHeldsIncludesTouch1) recalcPositionFingerGrabbedBoard(1); // Finger changed, update
			initBoardPinch();
		}
	} else { // 2 grabbed fingers
		if (touchHeldsLength === 1) { // Drop to 1 finger
			recalcPositionFingerGrabbedBoard(1);
			boardPosFingerTwoGrabbed = undefined;
		} else if (touchHeldsLength > 1) { // Check if any or both fingers changed, update
			const touchHeldsIncludesTouch1 = input.touchHeldsIncludesID(boardPosFingerOneGrabbed.id);
			const touchHeldsIncludesTouch2 = input.touchHeldsIncludesID(boardPosFingerTwoGrabbed.id);
			if (!touchHeldsIncludesTouch1 || !touchHeldsIncludesTouch2) { // 1+ changed
				const fingerOneOrTwo = 1;
				recalcPositionFingerGrabbedBoard(fingerOneOrTwo);
				initBoardPinch();
			}
		}
	}
}

// Are we pressing arrow keys / wasd ?
function detectPanning() {

	if (boardIsGrabbed !== 0) return; // Only pan if we aren't dragging the board

	let panning = false; // Any panning key pressed this frame?
	if (input.atleast1KeyHeld()) { // Skip all if no key is pressed, saves cpu.
		if (input.isKeyHeld('d')) {
			panning = true;
			// if (perspective.getEnabled()) panAccel_Perspective(0)
			// else panVel[0] += loadbalancer.getDeltaTime() * panAccel;
			panAccel_Perspective(0);
		} if (input.isKeyHeld('a')) {
			panning = true;
			// if (perspective.getEnabled()) panAccel_Perspective(180)
			// else panVel[0] -= loadbalancer.getDeltaTime() * panAccel;
			panAccel_Perspective(180);
		} if (input.isKeyHeld('w')) {
			panning = true;
			// if (perspective.getEnabled()) panAccel_Perspective(90)
			// else panVel[1] += loadbalancer.getDeltaTime() * panAccel;
			panAccel_Perspective(90);
		} if (input.isKeyHeld('s')) {
			panning = true;
			// if (perspective.getEnabled()) panAccel_Perspective(-90)
			// else panVel[1] -= loadbalancer.getDeltaTime() * panAccel;
			panAccel_Perspective(-90);
		}
	}
	if (panning) { // Make sure velocity hypotenuse hasn't gone over cap
		// Calculate hypotenuse
		const hyp = Math.hypot(...panVel);
		const capToUse = perspective.getEnabled() ? panVelCap_3D : panVelCap_2D;
		const ratio = capToUse / hyp;
		if (ratio < 1) { // Too fast, multiply components by the ratio to cap our velocity
			panVel[0] *= ratio;
			panVel[1] *= ratio;
		}
	} else decceleratePanVel();
}

function panAccel_Perspective(angle) {
	const baseAngle = -perspective.getRotZ();
	const dirOfTravel = baseAngle + angle;

	const angleRad = math.toRadians(dirOfTravel);

	const XYComponents = math.getXYComponents_FromAngle(angleRad);

	const accelToUse = perspective.getEnabled() ? panAccel_3D : panAccel_2D;
	panVel[0] += loadbalancer.getDeltaTime() * accelToUse * XYComponents[0];
	panVel[1] += loadbalancer.getDeltaTime() * accelToUse * XYComponents[1];
}

function decceleratePanVel() {
	if (panVel[0] === 0 && panVel[1] === 0) return; // Already stopped

	const rateToUse = perspective.getEnabled() ? panAccel_3D : panAccel_2D;

	const hyp = Math.hypot(...panVel);
	const ratio = (hyp - loadbalancer.getDeltaTime() * rateToUse) / hyp;
	if (ratio < 0) panVel = [0,0]; // Stop completely before we start going in the opposite direction
	else {
		panVel[0] *= ratio;
		panVel[1] *= ratio;
	}
}

function deccelerateScaleVel() {
	if (scaleVel === 0) return; // Already stopped

	const deccelerationToUse = docutil.isTouchSupported() ? scaleAccel_Mobile : scaleAccel_Desktop;

	if (scaleVel > 0) {
		scaleVel -= loadbalancer.getDeltaTime() * deccelerationToUse;
		if (scaleVel < 0) scaleVel = 0;
	} else { // scaleVel < 0
		scaleVel += loadbalancer.getDeltaTime() * deccelerationToUse;
		if (scaleVel > 0) scaleVel = 0;
	}
}

// Are we pressing space/shift or scrolling?
function detectZooming() {
	let scaling = false;
	if (input.isKeyHeld(' ')) {
		scaling = true;
		scaleVel -= loadbalancer.getDeltaTime() * scaleAccel_Desktop;
		if (scaleVel < -scaleVelCap) scaleVel = -scaleVelCap;
	}
	if (input.isKeyHeld('shift')) {
		scaling = true;
		scaleVel += loadbalancer.getDeltaTime() * scaleAccel_Desktop;
		if (scaleVel > scaleVelCap) scaleVel = scaleVelCap;
	}
	if (!scaling) deccelerateScaleVel();

	// Mouse wheel
	if (input.getMouseWheel() !== 0) {
		scaleVel -= scrollScaleVel * input.getMouseWheel();
		if (scaleVel > scrollScaleVelCap) scaleVel = scrollScaleVelCap;
		else if (scaleVel < -scrollScaleVelCap) scaleVel = -scrollScaleVelCap;
	}
}

// Sets panVel to a random direction, and sets speed to titleBoardVel. Called when the title screen is initiated.
function randomizePanVelDir() {
    
	const randTheta = Math.random() * 2 * Math.PI;

	const XYComponents = math.getXYComponents_FromAngle(randTheta);

	panVel[0] = XYComponents[0] * guititle.boardVel;
	panVel[1] = XYComponents[1] * guititle.boardVel;
}

// Called if the board is being dragged, calculates new board position.
function dragBoard() {
	if (boardIsGrabbed === 1) dragBoard_WithMouse(); // Mouse is dragging board
	else if (boardIsGrabbed === 2) dragBoard_WithFingers(); // Finger is dragging board
	// Added > 0 so it's more clear
	if (boardIsGrabbed > 0) addCurrentPositionToHistory();
}

// Called when board is being dragged by mouse, calculates new board position.
function dragBoard_WithMouse() {
	frametracker.onVisualChange(); // Visual change. Render the screen this frame.
	// If scale was 1, what's the new position?
	// => Grabbed position subtract pixelMousePos / pixelsPerTile
	const n = perspective.getIsViewingBlackPerspective() ? -1 : 1;
	const newBoardX = boardPosMouseGrabbed[0] - (n * input.getMousePos()[0] / board.gtileWidth_Pixels());
	const newBoardY = boardPosMouseGrabbed[1] - (n * input.getMousePos()[1] / board.gtileWidth_Pixels());
	boardPos = [newBoardX, newBoardY];
}

// Called when board is being dragged by touch, calculates new board position.
function dragBoard_WithFingers() {
	frametracker.onVisualChange(); // Visual change. Render the screen this frame.

	const n = perspective.getIsViewingBlackPerspective() ? -1 : 1; // Makes black perspective work

	if (boardPosFingerTwoGrabbed === undefined) { // 1 Finger, boardIsGrabbedPos remains the same
		const touch = input.getTouchHelds()[0];
		const newBoardX = boardPosFingerOneGrabbed.x - (n * touch.x / board.gtileWidth_Pixels());
		const newBoardY = boardPosFingerOneGrabbed.y - (n * touch.y / board.gtileWidth_Pixels());

		input.moveMouse(touch);

		boardPos = [newBoardX, newBoardY];
		return;
	}
    
	// 2 Fingers, dynamically adjust grab   (center the board position, & calculate scale)

	// Calculate board mid-point between 2 fingers
	const grabDiffX = boardPosFingerTwoGrabbed.x - boardPosFingerOneGrabbed.x;
	const grabDiffY = boardPosFingerTwoGrabbed.y - boardPosFingerOneGrabbed.y;
	const grabMidX = boardPosFingerOneGrabbed.x + grabDiffX / 2;
	const grabMidY = boardPosFingerOneGrabbed.y + grabDiffY / 2;
    
	// Retrieve the touches information, which includes their location on the screen in pixels. Calculate the screen-mid-point between them in pixels.
	const touchHeld1 = input.getTouchHeldByID(boardPosFingerOneGrabbed.id);
	const touchHeld2 = input.getTouchHeldByID(boardPosFingerTwoGrabbed.id);
	const screenDiffX = touchHeld2.x - touchHeld1.x;
	const screenDiffY = touchHeld2.y - touchHeld1.y;
	const screenMidX = touchHeld1.x + screenDiffX / 2;
	const screenMidY = touchHeld1.y + screenDiffY / 2;

	// Make the board position match the mid-point between the 2 touches
	const newBoardX = grabMidX - n * (screenMidX / board.gtileWidth_Pixels());
	const newBoardY = grabMidY - n * (screenMidY / board.gtileWidth_Pixels());
	boardPos = [newBoardX, newBoardY];
    
	// Calculate the new scale by comparing the touches current distance in pixels to their distance when they first started pinching
	const point1 = [touchHeld1.x, touchHeld1.y];
	const point2 = [touchHeld2.x, touchHeld2.y];
	const thisPixelDist = math.euclideanDistance(point1, point2);
	let ratio = thisPixelDist / fingerPixelDist_WhenBoardPinched;

	// If the scale is greatly zoomed out, start slowing it down
	if (scale_WhenBoardPinched < board.glimitToDampScale() && ratio < 1) {
		const dampener = scale_WhenBoardPinched / board.glimitToDampScale();
		ratio = (ratio - 1) * dampener + 1;
	}

	const newScale = scale_WhenBoardPinched * ratio;
	setBoardScale(newScale);

	input.moveMouse(touchHeld1, touchHeld2);
}

function eraseMomentum() {
	panVel = [0,0];
	scaleVel = 0;
}

function hasMomentum() {
	return panVel[0] || panVel[1] || scaleVel;
}

function setPositionToArea(area) {
	if (!area) console.error("Cannot set position to an undefined area.");

	const copiedCoords = coordutil.copyCoords(area.coords);
	setBoardPos(copiedCoords);
	setBoardScale(area.scale);
}

export default {
	getScale_When1TileIs1Pixel_Physical,
	setScale_When1TileIs1Pixel_Physical,
	getScale_When1TileIs1Pixel_Virtual,
	setScale_When1TileIs1Pixel_Virtual,
	isScaleLess1Pixel_Physical,
	isScaleLess1Pixel_Virtual,
	getBoardPos,
	setBoardPos,
	getBoardScale,
	setBoardScale,
	recalcPosition,
	panBoard,
	updateNavControls,
	randomizePanVelDir,
	dragBoard,
	hasMomentum,
	eraseMomentum,
	setPositionToArea,
	checkIfBoardDragged,
};<|MERGE_RESOLUTION|>--- conflicted
+++ resolved
@@ -11,11 +11,8 @@
 import frametracker from './frametracker.js';
 import game from '../chess/game.js';
 import coordutil from '../../chess/util/coordutil.js';
-<<<<<<< HEAD
-=======
 import docutil from '../../util/docutil.js';
 import selection from '../chess/selection.js';
->>>>>>> 366ef998
 // Import End
 
 "use strict";
