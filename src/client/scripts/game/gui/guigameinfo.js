--- conflicted
+++ resolved
@@ -30,23 +30,15 @@
     }
 
     function revealPlayerNames(gameOptions) {
-<<<<<<< HEAD
         if (gameOptions) {
             const white = gameOptions.metadata.White;
             const black = gameOptions.metadata.Black;
             // If you are a guest, then we want your name to be "(You)" instead of "(Guest)"
-            element_playerWhite.textContent = onlinegame.areWeColor('white') && white === translations["guest_indicator"] ? translations["you_indicator"] : white;
-            element_playerBlack.textContent = onlinegame.areWeColor('black') && black === translations["guest_indicator"] ? translations["you_indicator"] : black;
+            element_playerWhite.textContent = game.areWeColorInNonLocalGame('white')
+                                          && white === translations["guest_indicator"] ? translations["you_indicator"] : white;
+            element_playerBlack.textContent = game.areWeColorInNonLocalGame('black')
+                                          && black === translations["guest_indicator"] ? translations["you_indicator"] : black;
         }
-=======
-        const white = gameOptions.metadata.White;
-        const black = gameOptions.metadata.Black;
-        // If you are a guest, then we want your name to be "(You)" instead of "(Guest)"
-        element_playerWhite.textContent = game.areWeColorInNonLocalGame('white')
-                                          && white === translations["guest_indicator"] ? translations["you_indicator"] : white;
-        element_playerBlack.textContent = game.areWeColorInNonLocalGame('black')
-                                          && black === translations["guest_indicator"] ? translations["you_indicator"] : black;
->>>>>>> 118d5507
         style.revealElement(element_playerWhite);
         style.revealElement(element_playerBlack);
     }
@@ -90,11 +82,7 @@
 
         if (game.areInNonLocalGame()) {
 
-<<<<<<< HEAD
-            if (onlinegame.areWeColor(victor)) element_whosturn.textContent = condition === 'checkmate' ? resultTranslations["you_checkmate"]
-=======
-          if (game.areWeColorInNonLocalGame(victor)) element_whosturn.textContent = condition === 'checkmate' ? resultTranslations["you_checkmate"]
->>>>>>> 118d5507
+            if (game.areWeColorInNonLocalGame(victor)) element_whosturn.textContent = condition === 'checkmate' ? resultTranslations["you_checkmate"]
                                                                                 : condition === 'time' ? resultTranslations["you_time"]
                                                                                 : condition === 'resignation' ? resultTranslations["you_resignation"]
                                                                                 : condition === 'disconnect' ? resultTranslations["you_disconnect"]
