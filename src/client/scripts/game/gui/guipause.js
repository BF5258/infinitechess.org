--- conflicted
+++ resolved
@@ -49,9 +49,8 @@
         const moves = game.getGamefile().moves;
         const legalInPrivateMatch = onlinegame.getIsPrivate() && moves.length === 0;
 
-<<<<<<< HEAD
-        if (onlinegame.areInOnlineGame() && !legalInPrivateMatch) element_pastegame.classList.add('opacity-0_5');
-        else                                                      element_pastegame.classList.remove('opacity-0_5');
+        if ((game.areInNonLocalGame() && !legalInPrivateMatch)) element_pastegame.classList.add('opacity-0_5');
+        else                                                    element_pastegame.classList.remove('opacity-0_5');
     }
 
     /**
@@ -75,10 +74,6 @@
     function onReceiveOpponentsMove() {
         updateTextOfMainMenuButton();
         updateDrawOfferButton();
-=======
-        if ((game.areInNonLocalGame() && !legalInPrivateMatch)) element_pastegame.classList.add('opacity-0_5');
-        else element_pastegame.classList.remove('opacity-0_5');
->>>>>>> 118d5507
     }
 
     /**
@@ -89,11 +84,7 @@
     function updateTextOfMainMenuButton() {
         if (!isPaused) return;
 
-<<<<<<< HEAD
-        if (!onlinegame.areInOnlineGame() || onlinegame.hasGameConcluded()) return element_mainmenu.textContent = translations["main_menu"];
-=======
-        if (!game.areInNonLocalGame() || game.getGamefile().gameConclusion) return element_mainmenu.textContent = translations["main_menu"];
->>>>>>> 118d5507
+        if (!game.areInNonLocalGame() || onlinegame.hasGameConcluded()) return element_mainmenu.textContent = translations["main_menu"];
 
         if (movesscript.isGameResignable(game.getGamefile())) {
             // If the text currently says "Abort Game", freeze the button for 0.5 seconds in case the user clicked it RIGHT after it switched text! They may have tried to abort and actually not want to resign.
