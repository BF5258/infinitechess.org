--- conflicted
+++ resolved
@@ -54,24 +54,16 @@
 }
 
 function setTextContentOfMoves( ) {
-<<<<<<< HEAD
-    const gamefile = game.getGamefile()
-    if(premove.isPremove(gamefile)) {
-        const currentPremove = premove.getPremoveCountAtIndex(gamefile);
-        const totalPremoveCount = gamefile.premoves.length;
-        elementStatusMoves.textContent = `${translations.premove_counter} ${currentPremove}/${totalPremoveCount}`;
-    } else {
-        const currentPly = gamefile.moveIndex + 1;
-        const totalPlyCount = premove.getPlyCountExcludingPremoves(gamefile);
-        elementStatusMoves.textContent = `${translations.move_counter} ${currentPly}/${totalPlyCount}`;
-    }
-=======
-
-	const currentPly = game.getGamefile().moveIndex + 1;
-	const totalPlyCount = movesscript.getPlyCount(game.getGamefile().moves);
-
-	elementStatusMoves.textContent = `${translations.move_counter} ${currentPly}/${totalPlyCount}`;
->>>>>>> 2c0ad23c
+	const gamefile = game.getGamefile()
+	if(premove.isPremove(gamefile)) {
+		const currentPremove = premove.getPremoveCountAtIndex(gamefile);
+		const totalPremoveCount = gamefile.premoves.length;
+		elementStatusMoves.textContent = `${translations.premove_counter} ${currentPremove}/${totalPremoveCount}`;
+	} else {
+		const currentPly = gamefile.moveIndex + 1;
+		const totalPlyCount = premove.getPlyCountExcludingPremoves(gamefile);
+		elementStatusMoves.textContent = `${translations.move_counter} ${currentPly}/${totalPlyCount}`;
+	}
 }
 
 function updateStatsCSS() {
