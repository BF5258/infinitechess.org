
// Import Start
import movesscript from '../chess/movesscript.js';
import style from './style.js';
import options from '../rendering/options.js';
import camera from '../rendering/camera.js';
import game from '../chess/game.js';
import math from '../misc/math.js';
import config from '../config.js';
// Import End

"use strict";


/**
 * This script renders the statis in the corner of the screen.
 * (Similar to Minecraft's f3 menu)
 */

const element_Statuses = document.getElementById('stats');

<<<<<<< HEAD
// Module
const stats = {
    element_Statuses: document.getElementById('stats'),

    // Various statuses
    elementStatusMoveLooking: document.getElementById('status-move-looking'),
    elementStatusFPS: document.getElementById('status-fps'),
    elementStatusPiecesMesh: document.getElementById('status-pieces-mesh'),
    elementStatusRotateMesh: document.getElementById('status-rotate-mesh'),
    elementStatusCoords: document.getElementById('status-coords'),
    elementStatusMoves: document.getElementById('status-moves'),

    // When hideMoves() is called, it decrements this by 1.
    // If it's zero, it ACTUALLY hides the stat.
    // This makes it so we can keep using setTimeout even if we refresh it's visibility!
    visibilityWeight: 0,

    /**
     * Temporarily displays the move number in the corner of the screen.
     * @param {number} [durationSecs] The duration to show the move number. Default: 2.5
     */
    showMoves(durationSecs = 2.5) {
        if (main.videoMode) return;

        stats.visibilityWeight++;

        stats.setTextContentOfMoves();
        setTimeout(stats.hideMoves, durationSecs * 1000);

        if (stats.visibilityWeight === 1) style.revealElement(stats.elementStatusMoves);
    },

    hideMoves() {
        stats.visibilityWeight--;
        if (stats.visibilityWeight === 0) style.hideElement(stats.elementStatusMoves);
    },

    setTextContentOfMoves() {
        const gamefile = game.getGamefile()

        if(premove.isPremove(gamefile)) {
            const currentPremove = premove.getPremoveCountAtIndex(gamefile);
            const totalPremoveCount = gamefile.premoves.length;
            stats.elementStatusMoves.textContent = `${translations.premove_counter} ${currentPremove}/${totalPremoveCount}`;
        } else {
            const currentPly = gamefile.moveIndex + 1;
            const totalPlyCount = premove.getPlyCountExcludingPremoves(gamefile);
            stats.elementStatusMoves.textContent = `${translations.move_counter} ${currentPly}/${totalPlyCount}`;
        }
    },

    updateStatsCSS() {
        stats.element_Statuses.style = `top: ${camera.getPIXEL_HEIGHT_OF_TOP_NAV()}px`;
    },

    showPiecesMesh() {
        if (main.videoMode) return;
        style.revealElement(stats.elementStatusPiecesMesh);
    },

    updatePiecesMesh(percent) {
        const percentString = math.decimalToPercent(percent);
        stats.elementStatusPiecesMesh.textContent = `${translations.constructing_mesh} ${percentString}`;
    },

    hidePiecesMesh() {
        style.hideElement(stats.elementStatusPiecesMesh);
    },

    showFPS() {
        if (main.videoMode) return;
        style.revealElement(stats.elementStatusFPS);
    },

    hideFPS() {
        style.hideElement(stats.elementStatusFPS);
    },

    updateFPS(fps) {
        if (!options.isFPSOn()) return;
        const truncated = fps | 0; // Bitwise operation that quickly rounds towards zero
        stats.elementStatusFPS.textContent = `FPS: ${truncated}`;
    },

    showRotateMesh() {
        if (main.videoMode) return;
        style.revealElement(stats.elementStatusRotateMesh);
    },

    updateRotateMesh(percent) {
        const percentString = math.decimalToPercent(percent);
        stats.elementStatusRotateMesh.textContent = `${translations.rotating_mesh} ${percentString}`;
    },

    hideRotateMesh() {
        style.hideElement(stats.elementStatusRotateMesh);
    },

    // NO LONGER USED. These were for the aynchronious checkmate algorithm.
    // showMoveLooking() {
    //     if (main.videoMode) return;
    //     style.revealElement(stats.elementStatusMoveLooking);
    // },
    // updateMoveLooking(percent) {
    //     const percentString = math.decimalToPercent(percent);
    //     stats.showMoveLooking();
    //     stats.elementStatusMoveLooking.textContent = `Looking for moves... ${percentString}`;
    // },

    hideMoveLooking() {
        style.hideElement(stats.elementStatusMoveLooking);
    }
=======
// Various statuses
const elementStatusMoveLooking = document.getElementById('status-move-looking');
const elementStatusFPS = document.getElementById('status-fps');
const elementStatusPiecesMesh = document.getElementById('status-pieces-mesh');
const elementStatusRotateMesh = document.getElementById('status-rotate-mesh');
const elementStatusCoords = document.getElementById('status-coords');
const elementStatusMoves = document.getElementById('status-moves');

// When hideMoves() is called, it decrements this by 1.
// If it's zero, it ACTUALLY hides the stat.
// This makes it so we can keep using setTimeout even if we refresh it's visibility!
let visibilityWeight = 0;

/**
 * Temporarily displays the move number in the corner of the screen.
 * @param {number} [durationSecs] The duration to show the move number. Default: 2.5
 */
function showMoves(durationSecs = 2.5) {
    if (config.VIDEO_MODE) return;

    visibilityWeight++;

    setTextContentOfMoves();
    setTimeout(hideMoves, durationSecs * 1000);

    if (visibilityWeight === 1) style.revealElement(elementStatusMoves);
}

function hideMoves() {
    visibilityWeight--;
    if (visibilityWeight === 0) style.hideElement(elementStatusMoves);
}

function setTextContentOfMoves( ) {

    const currentPly = game.getGamefile().moveIndex + 1;
    const totalPlyCount = movesscript.getPlyCount(game.getGamefile().moves);

    elementStatusMoves.textContent = `${translations.move_counter} ${currentPly}/${totalPlyCount}`;
}

function updateStatsCSS() {
    element_Statuses.style = `top: ${camera.getPIXEL_HEIGHT_OF_TOP_NAV()}px`;
}

function showPiecesMesh() {
    if (config.VIDEO_MODE) return;
    style.revealElement(elementStatusPiecesMesh);
}

function updatePiecesMesh(percent) {
    const percentString = math.decimalToPercent(percent);
    elementStatusPiecesMesh.textContent = `${translations.constructing_mesh} ${percentString}`;
}

function hidePiecesMesh() {
    style.hideElement(elementStatusPiecesMesh);
}

function showFPS() {
    if (config.VIDEO_MODE) return;
    style.revealElement(elementStatusFPS);
}

function hideFPS() {
    style.hideElement(elementStatusFPS);
}

function updateFPS(fps) {
    if (!options.isFPSOn()) return;
    const truncated = fps | 0; // Bitwise operation that quickly rounds towards zero
    elementStatusFPS.textContent = `FPS: ${truncated}`;
}

function showRotateMesh() {
    if (config.VIDEO_MODE) return;
    style.revealElement(elementStatusRotateMesh);
}

function updateRotateMesh(percent) {
    const percentString = math.decimalToPercent(percent);
    elementStatusRotateMesh.textContent = `${translations.rotating_mesh} ${percentString}`;
}

function hideRotateMesh() {
    style.hideElement(elementStatusRotateMesh);
}

// NO LONGER USED. These were for the aynchronious checkmate algorithm.
// showMoveLooking() {
//     if (config.VIDEO_MODE) return;
//     style.revealElement(elementStatusMoveLooking);
// },
// updateMoveLooking(percent) {
//     const percentString = math.decimalToPercent(percent);
//     showMoveLooking();
//     elementStatusMoveLooking.textContent = `Looking for moves... ${percentString}`;
// },

export default {
    showMoves,
    updateStatsCSS,
    showPiecesMesh,
    updatePiecesMesh,
    hidePiecesMesh,
    showFPS,
    hideFPS,
    updateFPS,
    showRotateMesh,
    updateRotateMesh,
    hideRotateMesh,
>>>>>>> 974c9457
};<|MERGE_RESOLUTION|>--- conflicted
+++ resolved
@@ -7,6 +7,7 @@
 import game from '../chess/game.js';
 import math from '../misc/math.js';
 import config from '../config.js';
+import premove from '../chess/premove.js'
 // Import End
 
 "use strict";
@@ -19,120 +20,6 @@
 
 const element_Statuses = document.getElementById('stats');
 
-<<<<<<< HEAD
-// Module
-const stats = {
-    element_Statuses: document.getElementById('stats'),
-
-    // Various statuses
-    elementStatusMoveLooking: document.getElementById('status-move-looking'),
-    elementStatusFPS: document.getElementById('status-fps'),
-    elementStatusPiecesMesh: document.getElementById('status-pieces-mesh'),
-    elementStatusRotateMesh: document.getElementById('status-rotate-mesh'),
-    elementStatusCoords: document.getElementById('status-coords'),
-    elementStatusMoves: document.getElementById('status-moves'),
-
-    // When hideMoves() is called, it decrements this by 1.
-    // If it's zero, it ACTUALLY hides the stat.
-    // This makes it so we can keep using setTimeout even if we refresh it's visibility!
-    visibilityWeight: 0,
-
-    /**
-     * Temporarily displays the move number in the corner of the screen.
-     * @param {number} [durationSecs] The duration to show the move number. Default: 2.5
-     */
-    showMoves(durationSecs = 2.5) {
-        if (main.videoMode) return;
-
-        stats.visibilityWeight++;
-
-        stats.setTextContentOfMoves();
-        setTimeout(stats.hideMoves, durationSecs * 1000);
-
-        if (stats.visibilityWeight === 1) style.revealElement(stats.elementStatusMoves);
-    },
-
-    hideMoves() {
-        stats.visibilityWeight--;
-        if (stats.visibilityWeight === 0) style.hideElement(stats.elementStatusMoves);
-    },
-
-    setTextContentOfMoves() {
-        const gamefile = game.getGamefile()
-
-        if(premove.isPremove(gamefile)) {
-            const currentPremove = premove.getPremoveCountAtIndex(gamefile);
-            const totalPremoveCount = gamefile.premoves.length;
-            stats.elementStatusMoves.textContent = `${translations.premove_counter} ${currentPremove}/${totalPremoveCount}`;
-        } else {
-            const currentPly = gamefile.moveIndex + 1;
-            const totalPlyCount = premove.getPlyCountExcludingPremoves(gamefile);
-            stats.elementStatusMoves.textContent = `${translations.move_counter} ${currentPly}/${totalPlyCount}`;
-        }
-    },
-
-    updateStatsCSS() {
-        stats.element_Statuses.style = `top: ${camera.getPIXEL_HEIGHT_OF_TOP_NAV()}px`;
-    },
-
-    showPiecesMesh() {
-        if (main.videoMode) return;
-        style.revealElement(stats.elementStatusPiecesMesh);
-    },
-
-    updatePiecesMesh(percent) {
-        const percentString = math.decimalToPercent(percent);
-        stats.elementStatusPiecesMesh.textContent = `${translations.constructing_mesh} ${percentString}`;
-    },
-
-    hidePiecesMesh() {
-        style.hideElement(stats.elementStatusPiecesMesh);
-    },
-
-    showFPS() {
-        if (main.videoMode) return;
-        style.revealElement(stats.elementStatusFPS);
-    },
-
-    hideFPS() {
-        style.hideElement(stats.elementStatusFPS);
-    },
-
-    updateFPS(fps) {
-        if (!options.isFPSOn()) return;
-        const truncated = fps | 0; // Bitwise operation that quickly rounds towards zero
-        stats.elementStatusFPS.textContent = `FPS: ${truncated}`;
-    },
-
-    showRotateMesh() {
-        if (main.videoMode) return;
-        style.revealElement(stats.elementStatusRotateMesh);
-    },
-
-    updateRotateMesh(percent) {
-        const percentString = math.decimalToPercent(percent);
-        stats.elementStatusRotateMesh.textContent = `${translations.rotating_mesh} ${percentString}`;
-    },
-
-    hideRotateMesh() {
-        style.hideElement(stats.elementStatusRotateMesh);
-    },
-
-    // NO LONGER USED. These were for the aynchronious checkmate algorithm.
-    // showMoveLooking() {
-    //     if (main.videoMode) return;
-    //     style.revealElement(stats.elementStatusMoveLooking);
-    // },
-    // updateMoveLooking(percent) {
-    //     const percentString = math.decimalToPercent(percent);
-    //     stats.showMoveLooking();
-    //     stats.elementStatusMoveLooking.textContent = `Looking for moves... ${percentString}`;
-    // },
-
-    hideMoveLooking() {
-        style.hideElement(stats.elementStatusMoveLooking);
-    }
-=======
 // Various statuses
 const elementStatusMoveLooking = document.getElementById('status-move-looking');
 const elementStatusFPS = document.getElementById('status-fps');
@@ -167,11 +54,16 @@
 }
 
 function setTextContentOfMoves( ) {
-
-    const currentPly = game.getGamefile().moveIndex + 1;
-    const totalPlyCount = movesscript.getPlyCount(game.getGamefile().moves);
-
-    elementStatusMoves.textContent = `${translations.move_counter} ${currentPly}/${totalPlyCount}`;
+    const gamefile = game.getGamefile()
+    if(premove.isPremove(gamefile)) {
+        const currentPremove = premove.getPremoveCountAtIndex(gamefile);
+        const totalPremoveCount = gamefile.premoves.length;
+        stats.elementStatusMoves.textContent = `${translations.premove_counter} ${currentPremove}/${totalPremoveCount}`;
+    } else {
+        const currentPly = gamefile.moveIndex + 1;
+        const totalPlyCount = premove.getPlyCountExcludingPremoves(gamefile);
+        stats.elementStatusMoves.textContent = `${translations.move_counter} ${currentPly}/${totalPlyCount}`;
+    }
 }
 
 function updateStatsCSS() {
@@ -244,5 +136,4 @@
     showRotateMesh,
     updateRotateMesh,
     hideRotateMesh,
->>>>>>> 974c9457
 };