--- conflicted
+++ resolved
@@ -32,84 +32,6 @@
 
 let navigationVisible = true;
 
-<<<<<<< HEAD
-    let theme = 'default'; // default/halloween/christmas
-    const validThemes = ['default', 'halloween', 'thanksgiving', 'christmas'];
-    
-    const themes = {
-        default: { // White/Grey
-            whiteTiles: [1, 1, 1, 1], // RGBA
-            darkTiles:  [0.78, 0.78, 0.78, 1],
-            // Sandstone Color
-            // whiteTiles: [239/255,225/255,199/255,1],
-            // darkTiles: [188/255,160/255,136/255,1],
-            // Wood Color
-            // whiteTiles: [246/255,207/255,167/255,1],
-            // darkTiles: [197/255,141/255,88/255,1],
-            selectedPieceHighlightColor: [0, 0.5, 0.5, 0.3],
-            // selectedPieceHighlightColor: [1, 1, 0,  0.25], // Yellow (for wood theme)
-            legalMovesHighlightColor_Friendly: [0, 0, 1, 0.3],
-            // legalMovesHighlightColor_Friendly: [1, 0.4, 0,  0.35], // Orange (for sandstone theme)
-            // legalMovesHighlightColor_Friendly: [1, 0.2, 0,  0.4], // Red-orange (for wood theme)   0.5 for BIG positions   0.35 for SMALL
-            legalMovesHighlightColor_Opponent: [1, 0.7, 0, 0.35],
-            legalMovesHighlightColor_Premove: [0.25, 0, 0.7, 0.3],
-            lastMoveHighlightColor: [0, 1, 0, 0.25], // 0.17
-            // lastMoveHighlightColor: [0.3, 1, 0,  0.35], // For sandstone theme   0.3 for small, 0.35 for BIG positions
-            premoveHighlightColor: [1, 0, 0, 0.25],
-            checkHighlightColor: [1, 0, 0, 0.7],
-            // If this is true, we will render them white,
-            // utilizing the more efficient color-less shader program!
-            useColoredPieces: false,
-            whitePiecesColor: [1, 1, 1, 1],
-            blackPiecesColor: [1, 1, 1, 1],
-            neutralPiecesColor: [1, 1, 1, 1]
-        },
-        halloween: {
-            whiteTiles: [1, 0.65, 0.4, 1], // RGBA
-            darkTiles:  [1, 0.4, 0, 1],
-            selectedPieceHighlightColor: [0, 0, 0, 0.5],
-            legalMovesHighlightColor_Friendly: [0.6, 0, 1, 0.55],
-            legalMovesHighlightColor_Opponent: [1, 0.7, 0, 0.35],
-            legalMovesHighlightColor_Premove: [0.25, 0, 0.7, 0.3],
-            lastMoveHighlightColor: [0.5, 0.2, 0, 0.75],
-            checkHighlightColor: [1, 0, 0.5, 0.76],
-            useColoredPieces: true,
-            whitePiecesColor: [0.6, 0.5, 0.45, 1],
-            blackPiecesColor: [0.8, 0, 1, 1],
-            neutralPiecesColor: [1, 1, 1, 1]
-        },
-        thanksgiving: {
-            // Sandstone Color
-            whiteTiles: [239 / 255,225 / 255,199 / 255,1],
-            darkTiles: [188 / 255,160 / 255,136 / 255,1],
-            selectedPieceHighlightColor: [0, 0.5, 0.5, 0.3],
-            legalMovesHighlightColor_Friendly: [1, 0.2, 0, 0.35], // Red-orange (for wood theme)   0.5 for BIG positions   0.35 for SMALL
-            legalMovesHighlightColor_Opponent: [1, 0.7, 0, 0.35],
-            legalMovesHighlightColor_Premove: [0.25, 0, 0.7, 0.3],
-            lastMoveHighlightColor: [0.3, 1, 0, 0.35], // For sandstone theme   0.3 for small, 0.35 for BIG positions
-            checkHighlightColor: [1, 0, 0, 0.7],
-            useColoredPieces: false,
-            whitePiecesColor: [1, 1, 1, 1],
-            blackPiecesColor: [1, 1, 1, 1],
-            neutralPiecesColor: [1, 1, 1, 1]
-        },
-        christmas: {
-            // Sandstone Color
-            whiteTiles: [152 / 255, 238 / 255, 255 / 255, 1],
-            darkTiles: [0 / 255, 199 / 255, 238 / 255, 1],
-            selectedPieceHighlightColor: [0, 0.5, 0.5, 0.3],
-            legalMovesHighlightColor_Friendly: [0, 0, 1, 0.35], // Red-orange (for wood theme)   0.5 for BIG positions   0.35 for SMALL
-            legalMovesHighlightColor_Opponent: [1, 0.7, 0, 0.35],
-            legalMovesHighlightColor_Premove: [0.25, 0, 0.7, 0.3],
-            lastMoveHighlightColor: [0, 0, 0.3, 0.35], // For sandstone theme   0.3 for small, 0.35 for BIG positions
-            checkHighlightColor: [1, 0, 0, 0.7],
-            useColoredPieces: true,
-            whitePiecesColor: [0.4, 1, 0.4, 1],
-            blackPiecesColor: [1, 0.2, 0.2, 1],
-            neutralPiecesColor: [1, 1, 1, 1]
-        }
-    };
-=======
 let theme = 'default'; // default/halloween/christmas
 const validThemes = ['default', 'halloween', 'thanksgiving', 'christmas'];
 
@@ -132,6 +54,7 @@
 		legalMovesHighlightColor_Premove: [0.25, 0, 0.7, 0.3],
 		lastMoveHighlightColor: [0, 1, 0, 0.25], // 0.17
 		// lastMoveHighlightColor: [0.3, 1, 0,  0.35], // For sandstone theme   0.3 for small, 0.35 for BIG positions
+		premoveHighlightColor: [1, 0, 0, 0.25],
 		checkHighlightColor: [1, 0, 0, 0.7],
 		// If this is true, we will render them white,
 		// utilizing the more efficient color-less shader program!
@@ -185,7 +108,6 @@
 		neutralPiecesColor: [1, 1, 1, 1]
 	}
 };
->>>>>>> 2c0ad23c
 
 let em = false; // editMode, allows moving pieces anywhere else on the board!
 
@@ -230,11 +152,11 @@
 // Toggles EDIT MODE! editMode
 // Called when '1' is pressed!
 function toggleEM() {
-
+	
 	// Make sure it's legal
 	const legalInPrivate = onlinegame.areInOnlineGame() && onlinegame.getIsPrivate() && input.isKeyHeld('0');
 	if (onlinegame.areInOnlineGame() && !legalInPrivate) return; // Don't toggle if in an online game
-
+	
 	frametracker.onVisualChange(); // Visual change, render the screen this frame
 	em = !em;
 	statustext.showStatus(`${translations.rendering.toggled_edit} ` + (em ? translations.rendering.on : translations.rendering.off));
@@ -243,7 +165,7 @@
 /** Toggles the visibility of the navigation bars. */
 function setNavigationBar(value) {
 	navigationVisible = value;
-
+	
 	onToggleNavigationBar();
 }
 
@@ -251,7 +173,7 @@
 	// We should only ever do this if we are in a game!
 	if (!game.getGamefile()) return;
 	navigationVisible = !navigationVisible;
-
+	
 	onToggleNavigationBar();
 }
 
@@ -261,7 +183,7 @@
 		guigameinfo.open();
 	}
 	else guinavigation.close();
-
+	
 	camera.updatePIXEL_HEIGHT_OF_NAVS();
 }
 
@@ -284,23 +206,17 @@
 	return themes[theme].lastMoveHighlightColor;
 }
 
-<<<<<<< HEAD
-    function getDefaultCheckHighlightColor() {
-        return themes[theme].checkHighlightColor;
-    }
-
-    function getDefaultPremoveHighlightColor() {
-        return themes[theme].premoveHighlightColor;
-    }
-=======
 function getDefaultCheckHighlightColor() {
 	return themes[theme].checkHighlightColor;
 }
->>>>>>> 2c0ad23c
+
+function getDefaultPremoveHighlightColor() {
+	return themes[theme].premoveHighlightColor;
+}
 
 function setTheme(newTheme) { // default/halloween
 	if (!validateTheme(theme)) console.error(`Cannot change theme to invalid theme ${theme}!`);
-
+	
 	theme = newTheme;
 	board.updateTheme();
 	piecesmodel.regenModel(game.getGamefile(), getPieceRegenColorArgs());
@@ -322,7 +238,7 @@
  */
 function getPieceRegenColorArgs() {
 	if (!themes[theme].useColoredPieces) return; // Not using colored pieces
-    
+	
 	return {
 		white: themes[theme].whitePiecesColor, // [r,g,b,a]
 		black: themes[theme].blackPiecesColor,
@@ -334,10 +250,10 @@
 function getColorOfType(type) {
 	const colorArgs = getPieceRegenColorArgs(); // { white, black, neutral }
 	if (!colorArgs) return { r: 1, g: 1, b: 1, a: 1 }; // No theme, return default white.
-
+	
 	const pieceColor = colorutil.getPieceColorFromType(type); // white/black/neutral
 	const color = colorArgs[pieceColor]; // [r,g,b,a]
-
+	
 	return {
 		r: color[0],
 		g: color[1],
@@ -363,32 +279,6 @@
 }
 
 export default {
-<<<<<<< HEAD
-    isDebugModeOn,
-    gnavigationVisible,
-    setNavigationBar,
-    gtheme,
-    themes,
-    toggleDeveloperMode,
-    toggleEM,
-    toggleNavigationBar,
-    getDefaultTiles,
-    getLegalMoveHighlightColor,
-    getDefaultSelectedPieceHighlight,
-    getDefaultLastMoveHighlightColor,
-    getDefaultCheckHighlightColor,
-    getDefaultPremoveHighlightColor,
-    setTheme,
-    toggleChristmasTheme,
-    getPieceRegenColorArgs,
-    getColorOfType,
-    areUsingColoredPieces,
-    getEM,
-    toggleFPS,
-    isThemeDefault,
-    disableEM,
-    isFPSOn
-=======
 	isDebugModeOn,
 	gnavigationVisible,
 	setNavigationBar,
@@ -402,6 +292,7 @@
 	getDefaultSelectedPieceHighlight,
 	getDefaultLastMoveHighlightColor,
 	getDefaultCheckHighlightColor,
+	getDefaultPremoveHighlightColor,
 	setTheme,
 	toggleChristmasTheme,
 	getPieceRegenColorArgs,
@@ -412,5 +303,4 @@
 	isThemeDefault,
 	disableEM,
 	isFPSOn
->>>>>>> 2c0ad23c
 };