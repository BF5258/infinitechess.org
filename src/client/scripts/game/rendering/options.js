--- conflicted
+++ resolved
@@ -217,12 +217,8 @@
 
 function setTheme(newTheme) { // default/halloween
 	if (!validateTheme(theme)) console.error(`Cannot change theme to invalid theme ${theme}!`);
-<<<<<<< HEAD
-	
-=======
 	if (theme === newTheme) return; // Same theme
-
->>>>>>> 97bfb97e
+	
 	theme = newTheme;
 	board.updateTheme();
 	piecesmodel.regenModel(game.getGamefile(), getPieceRegenColorArgs());
