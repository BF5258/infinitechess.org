--- conflicted
+++ resolved
@@ -36,12 +36,8 @@
             legalMovesHighlightColor_Premove: [0.25, 0, 0.7, 0.3],
             lastMoveHighlightColor: [0, 1, 0, 0.25], // 0.17
             // lastMoveHighlightColor: [0.3, 1, 0,  0.35], // For sandstone theme   0.3 for small, 0.35 for BIG positions
-<<<<<<< HEAD
             premoveHighlightColor: [1, 0, 0, 0.25],
-            checkHighlightColor: [1, 0, 0,  0.7],
-=======
             checkHighlightColor: [1, 0, 0, 0.7],
->>>>>>> 51e1f67d
             // If this is true, we will render them white,
             // utilizing the more efficient color-less shader program!
             useColoredPieces: false,
@@ -56,14 +52,8 @@
             legalMovesHighlightColor_Friendly: [0.6, 0, 1, 0.55],
             legalMovesHighlightColor_Opponent: [1, 0.7, 0, 0.35],
             legalMovesHighlightColor_Premove: [0.25, 0, 0.7, 0.3],
-<<<<<<< HEAD
-            lastMoveHighlightColor: [0.5, 0.2, 0,  0.75],
-            premoveHighlightColor: [0.83, 0.26, 0.13, 0.25],
-            checkHighlightColor: [1, 0, 0.5,  0.76],
-=======
             lastMoveHighlightColor: [0.5, 0.2, 0, 0.75],
             checkHighlightColor: [1, 0, 0.5, 0.76],
->>>>>>> 51e1f67d
             useColoredPieces: true,
             whitePiecesColor: [0.6, 0.5, 0.45, 1],
             blackPiecesColor: [0.8, 0, 1, 1],
@@ -77,14 +67,8 @@
             legalMovesHighlightColor_Friendly: [1, 0.2, 0, 0.35], // Red-orange (for wood theme)   0.5 for BIG positions   0.35 for SMALL
             legalMovesHighlightColor_Opponent: [1, 0.7, 0, 0.35],
             legalMovesHighlightColor_Premove: [0.25, 0, 0.7, 0.3],
-<<<<<<< HEAD
-            lastMoveHighlightColor: [0.3, 1, 0,  0.35], // For sandstone theme   0.3 for small, 0.35 for BIG positions
-            premoveHighlightColor: [1, 0, 0, 0.25],
-            checkHighlightColor: [1, 0, 0,  0.7],
-=======
             lastMoveHighlightColor: [0.3, 1, 0, 0.35], // For sandstone theme   0.3 for small, 0.35 for BIG positions
             checkHighlightColor: [1, 0, 0, 0.7],
->>>>>>> 51e1f67d
             useColoredPieces: false,
             whitePiecesColor: [1, 1, 1, 1],
             blackPiecesColor: [1, 1, 1, 1],
@@ -98,14 +82,8 @@
             legalMovesHighlightColor_Friendly: [0, 0, 1, 0.35], // Red-orange (for wood theme)   0.5 for BIG positions   0.35 for SMALL
             legalMovesHighlightColor_Opponent: [1, 0.7, 0, 0.35],
             legalMovesHighlightColor_Premove: [0.25, 0, 0.7, 0.3],
-<<<<<<< HEAD
-            lastMoveHighlightColor: [0, 0, 0.3,  0.35], // For sandstone theme   0.3 for small, 0.35 for BIG positions
-            premoveHighlightColor: [1, 0, 0, 0.5],
-            checkHighlightColor: [1, 0, 0,  0.7],
-=======
             lastMoveHighlightColor: [0, 0, 0.3, 0.35], // For sandstone theme   0.3 for small, 0.35 for BIG positions
             checkHighlightColor: [1, 0, 0, 0.7],
->>>>>>> 51e1f67d
             useColoredPieces: true,
             whitePiecesColor: [0.4, 1, 0.4, 1],
             blackPiecesColor: [1, 0.2, 0.2, 1],
@@ -116,6 +94,7 @@
     let em = false; // editMode, allows moving pieces anywhere else on the board!
 
     let fps = false;
+
 
     // Function
 
