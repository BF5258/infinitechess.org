--- conflicted
+++ resolved
@@ -1,11 +1,7 @@
 
 // Import Start
 import input from '../input.js';
-<<<<<<< HEAD
-=======
-import math from '../misc/math.js';
 import enginegame from '../misc/enginegame.js';
->>>>>>> bfde252a
 import onlinegame from '../misc/onlinegame.js';
 import highlights from './highlights.js';
 import main from '../main.js';
