
// Import Start
import bufferdata from './bufferdata.js';
import perspective from './perspective.js';
import checkhighlight from './checkhighlight.js';
import arrows from './arrows.js';
import organizedlines from '../chess/organizedlines.js';
import movement from './movement.js';
import options from './options.js';
import selection from '../chess/selection.js';
import camera from './camera.js';
import board from './board.js';
import math from '../misc/math.js';
import movesscript from '../chess/movesscript.js';
import game from '../chess/game.js';
import buffermodel from './buffermodel.js';
import jsutil from '../misc/jsutil.js';
import coordutil from '../misc/coordutil.js';
import frametracker from './frametracker.js';
import premove from '../chess/premove.js';
// Import End

/**
 * Type Definitions
 * @typedef {import('./legalmoves.js').LegalMoves} LegalMoves
 * @typedef {import('./buffermodel.js').BufferModel} BufferModel
 * @typedef {import('../misc/math.js').BoundingBox} BoundingBox
 */

"use strict";

/**
 * This script handles the rendering of legal jumping (no sliding) moves,
 * and also hilights the last move played.
 */

const highlightedMovesRegenRange = 10_000; // Not every highlighted move can be calculated every frame because it's infinite. So we render them out to a specified distance. This is NOT that specified distance. This is the distance to at which to call the function to recalculate the model of the highlighted moves (the out-of-bounds)

/**
 * The board bounding box in which to render the legal move fields.
 * This dynamically grows and shrinks as you move around while a piece is selected.
 * @type {BoundingBox}
 */
let boundingBoxOfRenderRange;
// Amount of screens in length to render highlighted squares, beyond the screen.
// This is useful because it means there's some cushioning when the user pans and
// zooms around that we don't instantly need to regenerate the model.
const multiplier = 4;
const multiplier_perspective = 2;

/** The vertex data of our blue legal move fields. */
let data;
/** The buffer model of the blue legal move fields.
 * @type {BufferModel} */
let model;
let model_Offset = [0,0]; // [x,y]

const z = -0.01;


function getOffset() {
	return model_Offset;
}

function render() {
<<<<<<< HEAD
    if (movement.isScaleLess1Pixel_Virtual()) return; // Quit if we're zoomed out.

        highlightLastMove();
        checkhighlight.render();
        updateOffsetAndBoundingBoxOfRenderRange();
        renderLegalMoves();
        arrows.renderEachHoveredPiece();
        renderBoundingBoxOfRenderRange();
        premove.renderHighlights();
    }
=======
	if (movement.isScaleLess1Pixel_Virtual()) return; // Quit if we're zoomed out.

	highlightLastMove();
	checkhighlight.render();
	updateOffsetAndBoundingBoxOfRenderRange();
	renderLegalMoves();
	arrows.renderEachHoveredPiece();
	renderBoundingBoxOfRenderRange();
}
>>>>>>> 2c0ad23c

function renderLegalMoves() {
	if (!selection.isAPieceSelected()) return; // Only render if we have a highlighted squares model to use (will be undefined if none are highlighted)

	const boardPos = movement.getBoardPos();
	const position = [
        -boardPos[0] + model_Offset[0], // Add the model's offset
        -boardPos[1] + model_Offset[1],
        0
    ];
	const boardScale = movement.getBoardScale();
	const scale = [boardScale, boardScale, 1];
	model.render(position, scale);
}

// Regenerates the model for all highlighted squares. Expensive, minimize calling this.
function regenModel() {
	if (!selection.isAPieceSelected()) return;
	frametracker.onVisualChange();
	// console.log("Regenerating legal moves model..");

	updateOffsetAndBoundingBoxOfRenderRange();

	// Initate the variable that will store our vertex data
	data = [];

	// 1 square data of our single selected piece
	const selectedPieceHighlightData = calcHighlightData_SelectedPiece();
	data.push(...selectedPieceHighlightData);

	const coords = selection.getPieceSelected().coords;
	const legalMoves = selection.getLegalMovesOfSelectedPiece();
	const color = options.getLegalMoveHighlightColor(); // [r,g,b,a]

	// Data of short range moves within 3 tiles
	concatData_HighlightedMoves_Individual(data, legalMoves, color);

	// Potentially infinite data on sliding moves...
	concatData_HighlightedMoves_Sliding(data, coords, legalMoves, color);

	model = buffermodel.createModel_Colored(new Float32Array(data), 3, "TRIANGLES");
}

/**
 * Updates the offset and bounding box universal to all rendered legal move highlights.
 * If a change is made, it calls to regenerate the model.
 */
function updateOffsetAndBoundingBoxOfRenderRange() {
	let changeMade = false;

	const oldOffset = jsutil.deepCopyObject(model_Offset);
	// This is the range at which we will always regen this model. Prevents gittering.
	model_Offset = math.roundPointToNearestGridpoint(movement.getBoardPos(), highlightedMovesRegenRange);
	if (!coordutil.areCoordsEqual(oldOffset, model_Offset)) changeMade = true;

	// Used to limit the data/highlights of infinitely sliding moves to the area on your screen.
	if (isRenderRangeBoundingBoxOutOfRange()) {
		initBoundingBoxOfRenderRange();
		changeMade = true;
	}

	if (changeMade) {
		console.log("Shifted offset of highlights.");
		regenModel();
		arrows.regenModelsOfHoveredPieces();
	}
}

function calcHighlightData_SelectedPiece() {
	const color = options.getDefaultSelectedPieceHighlight();
	return bufferdata.getDataQuad_Color3D_FromCoord_WithOffset(model_Offset, selection.getPieceSelected().coords, z, color);
}

/**
 * Calculates buffer data of legal individual moves and appends it to the provided vertex data array.
 * @param {number[]} data - The vertex data array to apphend the new vertex data to
 * @param {LegalMoves} legalMoves 
 * @param {number[]} color 
 */
function concatData_HighlightedMoves_Individual(data, legalMoves, color) {
	// Get an array of the list of individual legal squares the current selected piece can move to
	const theseLegalMoves = legalMoves.individual;

	// For each of these squares, calculate it's buffer data
	const length = !theseLegalMoves ? 0 : theseLegalMoves.length;
	for (let i = 0; i < length; i++) {
		data.push(...bufferdata.getDataQuad_Color3D_FromCoord_WithOffset(model_Offset, theseLegalMoves[i], z, color));
	}
}

// Processes current offset and render range to return the bounding box of the area we will be rendering highlights.
function initBoundingBoxOfRenderRange() {
	// console.log("Recalculating bounding box of render range.")

	const [ newWidth, newHeight ] = perspective.getEnabled() ? getDimensionsOfPerspectiveViewRange()
        : getDimensionsOfOrthographicViewRange();

	const halfNewWidth = newWidth / 2;
	const halfNewHeight = newHeight / 2;

	const boardPos = movement.getBoardPos();
	const newLeft = Math.ceil(boardPos[0] - halfNewWidth);
	const newRight = Math.floor(boardPos[0] + halfNewWidth);
	const newBottom = Math.ceil(boardPos[1] - halfNewHeight);
	const newTop = Math.floor(boardPos[1] + halfNewHeight);

	boundingBoxOfRenderRange = { 
		left: newLeft,
		right: newRight,
		bottom: newBottom,
		top: newTop
	};
}

function getDimensionsOfOrthographicViewRange() {
	// New improved method of calculating render bounding box

	// The center of the bounding box is our current boardPos
    
	const width = board.gboundingBox().right - board.gboundingBox().left + 1;
	const height = board.gboundingBox().top - board.gboundingBox().bottom + 1;

	let newWidth = width * multiplier;
	let newHeight = height * multiplier;

	// Make sure width has a cap so we aren't generating a model stupidly large
	// Cap width = width of screen in pixels, * multiplier
	const capWidth = camera.canvas.width * multiplier;
	if (newWidth > capWidth) {
		const ratio = capWidth / newWidth;
		newWidth *= ratio;
		newHeight *= ratio;
	}

	return [newWidth, newHeight];
}

function getDimensionsOfPerspectiveViewRange() {
	const width = perspective.viewRange * 2;
	const newWidth = width * multiplier_perspective;
	return [newWidth, newWidth];
}

function isRenderRangeBoundingBoxOutOfRange() {
	if (!boundingBoxOfRenderRange) return true; // It isn't even initiated yet 

	const boundingBoxOfView = perspective.getEnabled() ? getBoundingBoxOfPerspectiveView()
        : board.gboundingBox();

	// If our screen bounding box is less than 3x smaller than our render range bounding box,
	// we're wasting cpu, let's regenerate it.
	const width = boundingBoxOfView.right - boundingBoxOfView.left + 1;

	const renderRangeWidth = boundingBoxOfRenderRange.right - boundingBoxOfRenderRange.left + 1;

	// multiplier needs to be squared cause otherwise when we zoom in it regenerates the render box every frame.
	if (width * multiplier * multiplier < renderRangeWidth && !perspective.getEnabled()) return true;

	// If any edge of our screen bounding box is outside our render range bounding box, regenerate it.
	if (!math.boxContainsBox(boundingBoxOfRenderRange, boundingBoxOfView)) return true;

	return false;
}

function getBoundingBoxOfPerspectiveView() {

	const boardPos = movement.getBoardPos();
	const x = boardPos[0];
	const y = boardPos[1];

	const a = perspective.viewRange;

	const left = x - a;
	const right = x + a;
	const bottom = y - a;
	const top = y + a;

	return { left, right, bottom, top };
}

/**
 * Calculates buffer data of legal sliding moves and appends it to the provided vertex data array.
 * renderBoundingBox should always be greater than screen bounding box
 * @param {number[]} data - The vertex data array to apphend the new vertex data to
 * @param {number[]} coords - The coordinates of the piece with the provided legal moves
 * @param {LegalMoves} legalMoves 
 * @param {number[]} color 
 */
function concatData_HighlightedMoves_Sliding(data, coords, legalMoves, color) { // { left, right, bottom, top} The size of the box we should render within
	if (!legalMoves.sliding) return; // No sliding moves

	updateOffsetAndBoundingBoxOfRenderRange();

	const lineSet = new Set(Object.keys(legalMoves.sliding));

	const vertexData = bufferdata.getDataQuad_Color3D_FromCoord_WithOffset(model_Offset, coords, z, color); // Square / dot highlighting 1 legal move

	for (const strline of lineSet) {
		const line = coordutil.getCoordsFromKey(strline); // [dx,dy]
		const C = organizedlines.getCFromLine(line, coords);

		const corner1 = math.getAABBCornerOfLine(line, true); // "right"
		const corner2 = math.getAABBCornerOfLine(line, false); // "bottomleft"
		const intsect1Tile = math.getLineIntersectionEntryTile(line[0], line[1], C, boundingBoxOfRenderRange, corner1);
		const intsect2Tile = math.getLineIntersectionEntryTile(line[0], line[1], C, boundingBoxOfRenderRange, corner2);

		if (!intsect1Tile && !intsect2Tile) continue; // If there's no intersection point, it's off the screen, don't bother rendering.
		if (!intsect1Tile || !intsect2Tile) { console.error(`Line only has one intersect with square.`); continue; }
        
		concatData_HighlightedMoves_Diagonal(data, coords, line, intsect1Tile, intsect2Tile, legalMoves.sliding[line], vertexData);
	}
}

/**
 * Adds the vertex of a directional movement line, in both directions, of ANY SLOPED step!
 * @param {number[]} data - The currently running vertex data array to apphend the new vertex data to
 * @param {number[]} coords - [x,y] of the piece
 * @param {number[]} step - Of the line / moveset
 * @param {number[]} intsect1Tile - What point this line intersect the left side of the screen box.
 * @param {number[]} intsect2Tile - What point this line intersect the right side of the screen box.
 * @param {number[]} limits - Slide limit: [-7,Infinity]
 * @param {number[]} vertexData - The vertex data of a single legal move highlight (square or dot).
 */
function concatData_HighlightedMoves_Diagonal(data, coords, step, intsect1Tile, intsect2Tile, limits, vertexData) {
    
	// Right moveset
	concatData_HighlightedMoves_Diagonal_Split(data, coords, step, intsect1Tile, intsect2Tile, limits[1], jsutil.deepCopyObject(vertexData));
    
	// Left moveset
	const negStep = [step[0] * -1, step[1] * -1];
	concatData_HighlightedMoves_Diagonal_Split(data, coords, negStep, intsect1Tile, intsect2Tile, Math.abs(limits[0]), jsutil.deepCopyObject(vertexData));
}

/**
 * Adds the vertex of a single directional ray (split in 2 from a normal slide).
 * @param {number[]} data - The currently running vertex data array to apphend the new vertex data to
 * @param {number[]} coords - [x,y] of the piece
 * @param {number[]} step - Of the line / moveset. THIS NEEDS TO BE NEGATED if the ray is pointing to the left!!
 * @param {number[]} intsect1Tile - What point this line intersect the left side of the screen box.
 * @param {number[]} intsect2Tile - What point this line intersect the right side of the screen box.
 * @param {number} limit - Needs to be POSITIVE.
 * @param {number[]} vertexData - The vertex data of a single legal move highlight (square or dot).
 */
function concatData_HighlightedMoves_Diagonal_Split(data, coords, step, intsect1Tile, intsect2Tile, limit, vertexData) {
	if (limit === 0) return; // Quick exit

	const lineIsVertical = step[0] === 0;
	const index = lineIsVertical ? 1 : 0;
	const inverseIndex = 1 - index;

	const stepIsPositive = step[index] > 0;
	const entryIntsectTile = stepIsPositive ? intsect1Tile : intsect2Tile;
	const exitIntsectTile = stepIsPositive ? intsect2Tile : intsect1Tile;
    
	// Where the piece would land after 1 step
	let startCoords = [coords[0] + step[0], coords[1] + step[1]];
	// Is the piece 
	// Is the piece left, off-screen, of our intsect1Tile?
	if (stepIsPositive && startCoords[index] < entryIntsectTile[index] || !stepIsPositive && startCoords[index] > entryIntsectTile[index]) { // Modify the start square
		const distToEntryIntsectTile = entryIntsectTile[index] - startCoords[index]; // Can be negative
		const distInSteps = Math.ceil(distToEntryIntsectTile / step[index]); // Should always be positive
		const distRoundedUpToNearestStep = distInSteps * step[index]; // Can be negative
		const newStartXY = startCoords[index] + distRoundedUpToNearestStep;
		const yxToXStepRatio = step[inverseIndex] / step[index];
		const newStartYX = startCoords[inverseIndex] + distRoundedUpToNearestStep * yxToXStepRatio;
		startCoords = lineIsVertical ? [newStartYX, newStartXY] : [newStartXY, newStartYX];
	}

	let endCoords = exitIntsectTile;
	// Is the exitIntsectTile farther than we can legally slide?
	const xyWeShouldEnd = coords[index] + step[index] * limit;
	if (stepIsPositive && xyWeShouldEnd < endCoords[index] || !stepIsPositive && xyWeShouldEnd > endCoords[index]) {
		const yxWeShouldEnd = coords[inverseIndex] + step[inverseIndex] * limit;
		endCoords = lineIsVertical ? [yxWeShouldEnd, xyWeShouldEnd] : [xyWeShouldEnd, xyWeShouldEnd];
	}

	// Shift the vertex data of our first step to the right place
	const vertexDataXDiff = startCoords[0] - coords[0];
	const vertexDataYDiff = startCoords[1] - coords[1];
	shiftVertexData(vertexData, vertexDataXDiff, vertexDataYDiff); // The vertex data of the 1st step!

	// Calculate how many times we need to iteratively shift this vertex data and append it to our vertex data array
	const xyDist = stepIsPositive ? endCoords[index] - startCoords[index] : startCoords[index] - endCoords[index];
	if (xyDist < 0) return; // Early exit. The piece is up-right of our screen
	const iterationCount = Math.floor((xyDist + Math.abs(step[index])) / Math.abs(step[index])); // How many legal move square/dots to render on this line

	addDataDiagonalVariant(data, vertexData, step, iterationCount);
}

/**
 * Accepts the vertex data of a legal move highlight (square/dot), and recursively
 * adds it to the vertex data list, shifting by the step size.
 * @param {number[]} data - The currently running vertex data array to apphend the new vertex data to
 * @param {number[]} vertexData - The vertex data of the legal move highlight (square/dot). Stride 7 (3 vertex values, 4 color).
 * @param {number[]} step - [dx,dy]
 * @param {number} iterateCount 
 */
function addDataDiagonalVariant(data, vertexData, step, iterateCount) {
	for (let i = 0; i < iterateCount; i++) { 
		data.push(...vertexData);
		shiftVertexData(vertexData, step[0], step[1]);
	}
}

/**
 * Shifts the provided vertex data. Stride 7 (three vertex values, 4 color).
 * Use this when copying and shifting the data of legal move highlights (square/dots).
 * @param {number[]} data 
 * @param {number} x 
 * @param {number} y 
 */
function shiftVertexData(data, x, y) {
	// Skip the z and the color indices
	data[0] += x;
	data[1] += y;
	data[7] += x;
	data[8] += y;
	data[14] += x;
	data[15] += y;
	data[21] += x;
	data[22] += y;
	data[28] += x;
	data[29] += y;
	data[35] += x;
	data[36] += y;
}

// Generates buffer model and renders the outline of the render range of our highlights, useful in developer mode.
function renderBoundingBoxOfRenderRange() {
	if (!options.isDebugModeOn()) return; // Skip if debug mode off

	const color = [1,0,1, 1];
	const data = bufferdata.getDataRect_FromTileBoundingBox(boundingBoxOfRenderRange, color);

	// const model = buffermodel.createModel_Color(new Float32Array(data));
	const model = buffermodel.createModel_Colored(new Float32Array(data), 2, "LINE_LOOP");

	model.render();
}

function highlightLastMove() {
	const lastMove = movesscript.getCurrentMove(game.getGamefile());
	if (!lastMove) return; // Don't render if last move is undefined.

	const color = options.getDefaultLastMoveHighlightColor();

	const data = [];

	data.push(...bufferdata.getDataQuad_Color3D_FromCoord(lastMove.startCoords, z, color));
	data.push(...bufferdata.getDataQuad_Color3D_FromCoord(lastMove.endCoords, z, color));

	const model = buffermodel.createModel_Colored(new Float32Array(data), 3, "TRIANGLES");

	model.render();
}

export default {
	getOffset,
	render,
	regenModel,
	concatData_HighlightedMoves_Individual,
	concatData_HighlightedMoves_Sliding
};<|MERGE_RESOLUTION|>--- conflicted
+++ resolved
@@ -63,38 +63,26 @@
 }
 
 function render() {
-<<<<<<< HEAD
-    if (movement.isScaleLess1Pixel_Virtual()) return; // Quit if we're zoomed out.
-
-        highlightLastMove();
-        checkhighlight.render();
-        updateOffsetAndBoundingBoxOfRenderRange();
-        renderLegalMoves();
-        arrows.renderEachHoveredPiece();
-        renderBoundingBoxOfRenderRange();
-        premove.renderHighlights();
-    }
-=======
 	if (movement.isScaleLess1Pixel_Virtual()) return; // Quit if we're zoomed out.
-
+	
 	highlightLastMove();
 	checkhighlight.render();
 	updateOffsetAndBoundingBoxOfRenderRange();
 	renderLegalMoves();
 	arrows.renderEachHoveredPiece();
 	renderBoundingBoxOfRenderRange();
-}
->>>>>>> 2c0ad23c
+	premove.renderHighlights();
+}
 
 function renderLegalMoves() {
 	if (!selection.isAPieceSelected()) return; // Only render if we have a highlighted squares model to use (will be undefined if none are highlighted)
-
+	
 	const boardPos = movement.getBoardPos();
 	const position = [
-        -boardPos[0] + model_Offset[0], // Add the model's offset
-        -boardPos[1] + model_Offset[1],
-        0
-    ];
+		-boardPos[0] + model_Offset[0], // Add the model's offset
+		-boardPos[1] + model_Offset[1],
+		0
+	];
 	const boardScale = movement.getBoardScale();
 	const scale = [boardScale, boardScale, 1];
 	model.render(position, scale);
@@ -105,26 +93,26 @@
 	if (!selection.isAPieceSelected()) return;
 	frametracker.onVisualChange();
 	// console.log("Regenerating legal moves model..");
-
+	
 	updateOffsetAndBoundingBoxOfRenderRange();
-
+	
 	// Initate the variable that will store our vertex data
 	data = [];
-
+	
 	// 1 square data of our single selected piece
 	const selectedPieceHighlightData = calcHighlightData_SelectedPiece();
 	data.push(...selectedPieceHighlightData);
-
+	
 	const coords = selection.getPieceSelected().coords;
 	const legalMoves = selection.getLegalMovesOfSelectedPiece();
 	const color = options.getLegalMoveHighlightColor(); // [r,g,b,a]
-
+	
 	// Data of short range moves within 3 tiles
 	concatData_HighlightedMoves_Individual(data, legalMoves, color);
-
+	
 	// Potentially infinite data on sliding moves...
 	concatData_HighlightedMoves_Sliding(data, coords, legalMoves, color);
-
+	
 	model = buffermodel.createModel_Colored(new Float32Array(data), 3, "TRIANGLES");
 }
 
@@ -134,18 +122,18 @@
  */
 function updateOffsetAndBoundingBoxOfRenderRange() {
 	let changeMade = false;
-
+	
 	const oldOffset = jsutil.deepCopyObject(model_Offset);
 	// This is the range at which we will always regen this model. Prevents gittering.
 	model_Offset = math.roundPointToNearestGridpoint(movement.getBoardPos(), highlightedMovesRegenRange);
 	if (!coordutil.areCoordsEqual(oldOffset, model_Offset)) changeMade = true;
-
+	
 	// Used to limit the data/highlights of infinitely sliding moves to the area on your screen.
 	if (isRenderRangeBoundingBoxOutOfRange()) {
 		initBoundingBoxOfRenderRange();
 		changeMade = true;
 	}
-
+	
 	if (changeMade) {
 		console.log("Shifted offset of highlights.");
 		regenModel();
@@ -167,7 +155,7 @@
 function concatData_HighlightedMoves_Individual(data, legalMoves, color) {
 	// Get an array of the list of individual legal squares the current selected piece can move to
 	const theseLegalMoves = legalMoves.individual;
-
+	
 	// For each of these squares, calculate it's buffer data
 	const length = !theseLegalMoves ? 0 : theseLegalMoves.length;
 	for (let i = 0; i < length; i++) {
@@ -178,19 +166,19 @@
 // Processes current offset and render range to return the bounding box of the area we will be rendering highlights.
 function initBoundingBoxOfRenderRange() {
 	// console.log("Recalculating bounding box of render range.")
-
+	
 	const [ newWidth, newHeight ] = perspective.getEnabled() ? getDimensionsOfPerspectiveViewRange()
-        : getDimensionsOfOrthographicViewRange();
-
+		: getDimensionsOfOrthographicViewRange();
+	
 	const halfNewWidth = newWidth / 2;
 	const halfNewHeight = newHeight / 2;
-
+	
 	const boardPos = movement.getBoardPos();
 	const newLeft = Math.ceil(boardPos[0] - halfNewWidth);
 	const newRight = Math.floor(boardPos[0] + halfNewWidth);
 	const newBottom = Math.ceil(boardPos[1] - halfNewHeight);
 	const newTop = Math.floor(boardPos[1] + halfNewHeight);
-
+	
 	boundingBoxOfRenderRange = { 
 		left: newLeft,
 		right: newRight,
@@ -201,15 +189,15 @@
 
 function getDimensionsOfOrthographicViewRange() {
 	// New improved method of calculating render bounding box
-
+	
 	// The center of the bounding box is our current boardPos
-    
+	
 	const width = board.gboundingBox().right - board.gboundingBox().left + 1;
 	const height = board.gboundingBox().top - board.gboundingBox().bottom + 1;
-
+	
 	let newWidth = width * multiplier;
 	let newHeight = height * multiplier;
-
+	
 	// Make sure width has a cap so we aren't generating a model stupidly large
 	// Cap width = width of screen in pixels, * multiplier
 	const capWidth = camera.canvas.width * multiplier;
@@ -218,7 +206,7 @@
 		newWidth *= ratio;
 		newHeight *= ratio;
 	}
-
+	
 	return [newWidth, newHeight];
 }
 
@@ -230,38 +218,38 @@
 
 function isRenderRangeBoundingBoxOutOfRange() {
 	if (!boundingBoxOfRenderRange) return true; // It isn't even initiated yet 
-
+	
 	const boundingBoxOfView = perspective.getEnabled() ? getBoundingBoxOfPerspectiveView()
-        : board.gboundingBox();
-
+		: board.gboundingBox();
+	
 	// If our screen bounding box is less than 3x smaller than our render range bounding box,
 	// we're wasting cpu, let's regenerate it.
 	const width = boundingBoxOfView.right - boundingBoxOfView.left + 1;
-
+	
 	const renderRangeWidth = boundingBoxOfRenderRange.right - boundingBoxOfRenderRange.left + 1;
-
+	
 	// multiplier needs to be squared cause otherwise when we zoom in it regenerates the render box every frame.
 	if (width * multiplier * multiplier < renderRangeWidth && !perspective.getEnabled()) return true;
-
+	
 	// If any edge of our screen bounding box is outside our render range bounding box, regenerate it.
 	if (!math.boxContainsBox(boundingBoxOfRenderRange, boundingBoxOfView)) return true;
-
+	
 	return false;
 }
 
 function getBoundingBoxOfPerspectiveView() {
-
+	
 	const boardPos = movement.getBoardPos();
 	const x = boardPos[0];
 	const y = boardPos[1];
-
+	
 	const a = perspective.viewRange;
-
+	
 	const left = x - a;
 	const right = x + a;
 	const bottom = y - a;
 	const top = y + a;
-
+	
 	return { left, right, bottom, top };
 }
 
@@ -275,25 +263,25 @@
  */
 function concatData_HighlightedMoves_Sliding(data, coords, legalMoves, color) { // { left, right, bottom, top} The size of the box we should render within
 	if (!legalMoves.sliding) return; // No sliding moves
-
+	
 	updateOffsetAndBoundingBoxOfRenderRange();
-
+	
 	const lineSet = new Set(Object.keys(legalMoves.sliding));
-
+	
 	const vertexData = bufferdata.getDataQuad_Color3D_FromCoord_WithOffset(model_Offset, coords, z, color); // Square / dot highlighting 1 legal move
-
+	
 	for (const strline of lineSet) {
 		const line = coordutil.getCoordsFromKey(strline); // [dx,dy]
 		const C = organizedlines.getCFromLine(line, coords);
-
+		
 		const corner1 = math.getAABBCornerOfLine(line, true); // "right"
 		const corner2 = math.getAABBCornerOfLine(line, false); // "bottomleft"
 		const intsect1Tile = math.getLineIntersectionEntryTile(line[0], line[1], C, boundingBoxOfRenderRange, corner1);
 		const intsect2Tile = math.getLineIntersectionEntryTile(line[0], line[1], C, boundingBoxOfRenderRange, corner2);
-
+		
 		if (!intsect1Tile && !intsect2Tile) continue; // If there's no intersection point, it's off the screen, don't bother rendering.
 		if (!intsect1Tile || !intsect2Tile) { console.error(`Line only has one intersect with square.`); continue; }
-        
+		
 		concatData_HighlightedMoves_Diagonal(data, coords, line, intsect1Tile, intsect2Tile, legalMoves.sliding[line], vertexData);
 	}
 }
@@ -309,10 +297,10 @@
  * @param {number[]} vertexData - The vertex data of a single legal move highlight (square or dot).
  */
 function concatData_HighlightedMoves_Diagonal(data, coords, step, intsect1Tile, intsect2Tile, limits, vertexData) {
-    
+	
 	// Right moveset
 	concatData_HighlightedMoves_Diagonal_Split(data, coords, step, intsect1Tile, intsect2Tile, limits[1], jsutil.deepCopyObject(vertexData));
-    
+	
 	// Left moveset
 	const negStep = [step[0] * -1, step[1] * -1];
 	concatData_HighlightedMoves_Diagonal_Split(data, coords, negStep, intsect1Tile, intsect2Tile, Math.abs(limits[0]), jsutil.deepCopyObject(vertexData));
@@ -330,15 +318,15 @@
  */
 function concatData_HighlightedMoves_Diagonal_Split(data, coords, step, intsect1Tile, intsect2Tile, limit, vertexData) {
 	if (limit === 0) return; // Quick exit
-
+	
 	const lineIsVertical = step[0] === 0;
 	const index = lineIsVertical ? 1 : 0;
 	const inverseIndex = 1 - index;
-
+	
 	const stepIsPositive = step[index] > 0;
 	const entryIntsectTile = stepIsPositive ? intsect1Tile : intsect2Tile;
 	const exitIntsectTile = stepIsPositive ? intsect2Tile : intsect1Tile;
-    
+	
 	// Where the piece would land after 1 step
 	let startCoords = [coords[0] + step[0], coords[1] + step[1]];
 	// Is the piece 
@@ -352,7 +340,7 @@
 		const newStartYX = startCoords[inverseIndex] + distRoundedUpToNearestStep * yxToXStepRatio;
 		startCoords = lineIsVertical ? [newStartYX, newStartXY] : [newStartXY, newStartYX];
 	}
-
+	
 	let endCoords = exitIntsectTile;
 	// Is the exitIntsectTile farther than we can legally slide?
 	const xyWeShouldEnd = coords[index] + step[index] * limit;
@@ -360,17 +348,17 @@
 		const yxWeShouldEnd = coords[inverseIndex] + step[inverseIndex] * limit;
 		endCoords = lineIsVertical ? [yxWeShouldEnd, xyWeShouldEnd] : [xyWeShouldEnd, xyWeShouldEnd];
 	}
-
+	
 	// Shift the vertex data of our first step to the right place
 	const vertexDataXDiff = startCoords[0] - coords[0];
 	const vertexDataYDiff = startCoords[1] - coords[1];
 	shiftVertexData(vertexData, vertexDataXDiff, vertexDataYDiff); // The vertex data of the 1st step!
-
+	
 	// Calculate how many times we need to iteratively shift this vertex data and append it to our vertex data array
 	const xyDist = stepIsPositive ? endCoords[index] - startCoords[index] : startCoords[index] - endCoords[index];
 	if (xyDist < 0) return; // Early exit. The piece is up-right of our screen
 	const iterationCount = Math.floor((xyDist + Math.abs(step[index])) / Math.abs(step[index])); // How many legal move square/dots to render on this line
-
+	
 	addDataDiagonalVariant(data, vertexData, step, iterationCount);
 }
 
@@ -415,29 +403,29 @@
 // Generates buffer model and renders the outline of the render range of our highlights, useful in developer mode.
 function renderBoundingBoxOfRenderRange() {
 	if (!options.isDebugModeOn()) return; // Skip if debug mode off
-
+	
 	const color = [1,0,1, 1];
 	const data = bufferdata.getDataRect_FromTileBoundingBox(boundingBoxOfRenderRange, color);
-
+	
 	// const model = buffermodel.createModel_Color(new Float32Array(data));
 	const model = buffermodel.createModel_Colored(new Float32Array(data), 2, "LINE_LOOP");
-
+	
 	model.render();
 }
 
 function highlightLastMove() {
 	const lastMove = movesscript.getCurrentMove(game.getGamefile());
 	if (!lastMove) return; // Don't render if last move is undefined.
-
+	
 	const color = options.getDefaultLastMoveHighlightColor();
-
+	
 	const data = [];
-
+	
 	data.push(...bufferdata.getDataQuad_Color3D_FromCoord(lastMove.startCoords, z, color));
 	data.push(...bufferdata.getDataQuad_Color3D_FromCoord(lastMove.endCoords, z, color));
-
+	
 	const model = buffermodel.createModel_Colored(new Float32Array(data), 3, "TRIANGLES");
-
+	
 	model.render();
 }
 
