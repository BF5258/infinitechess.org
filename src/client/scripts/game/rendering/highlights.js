
// Import Start
import bufferdata from './bufferdata.js';
import perspective from './perspective.js';
import checkhighlight from './checkhighlight.js';
import arrows from './arrows.js';
import organizedlines from '../chess/organizedlines.js';
import movement from './movement.js';
import options from './options.js';
import selection from '../chess/selection.js';
import camera from './camera.js';
import board from './board.js';
import math from '../misc/math.js';
import movesscript from '../chess/movesscript.js';
import game from '../chess/game.js';
import buffermodel from './buffermodel.js';
import jsutil from '../misc/jsutil.js';
import coordutil from '../misc/coordutil.js';
import frametracker from './frametracker.js';
// Import End

/**
 * Type Definitions
 * @typedef {import('./legalmoves.js').LegalMoves} LegalMoves
 * @typedef {import('./buffermodel.js').BufferModel} BufferModel
 * @typedef {import('../misc/math.js').BoundingBox} BoundingBox
 */

"use strict";

/**
 * This script handles the rendering of legal jumping (no sliding) moves,
 * and also hilights the last move played.
 */

const highlightedMovesRegenRange = 10_000; // Not every highlighted move can be calculated every frame because it's infinite. So we render them out to a specified distance. This is NOT that specified distance. This is the distance to at which to call the function to recalculate the model of the highlighted moves (the out-of-bounds)

/**
 * The board bounding box in which to render the legal move fields.
 * This dynamically grows and shrinks as you move around while a piece is selected.
 * @type {BoundingBox}
 */
let boundingBoxOfRenderRange;
// Amount of screens in length to render highlighted squares, beyond the screen.
// This is useful because it means there's some cushioning when the user pans and
// zooms around that we don't instantly need to regenerate the model.
const multiplier = 4;
const multiplier_perspective = 2;

/** The vertex data of our blue legal move fields. */
let data;
/** The buffer model of the blue legal move fields.
 * @type {BufferModel} */
let model;
let model_Offset = [0,0]; // [x,y]

const z = -0.01;


function getOffset() {
    return model_Offset;
}

function render() {
    if (movement.isScaleLess1Pixel_Virtual()) return; // Quit if we're zoomed out.

    highlightLastMove();
    checkhighlight.render();
    updateOffsetAndBoundingBoxOfRenderRange();
    renderLegalMoves();
    arrows.renderEachHoveredPiece();
    renderBoundingBoxOfRenderRange();
}

function renderLegalMoves() {
    if (!selection.isAPieceSelected()) return; // Only render if we have a highlighted squares model to use (will be undefined if none are highlighted)

    const boardPos = movement.getBoardPos();
    const position = [
        -boardPos[0] + model_Offset[0], // Add the model's offset
        -boardPos[1] + model_Offset[1],
        0
    ];
    const boardScale = movement.getBoardScale();
    const scale = [boardScale, boardScale, 1];
    model.render(position, scale);
}

// Regenerates the model for all highlighted squares. Expensive, minimize calling this.
function regenModel() {
    if (!selection.isAPieceSelected()) return;
    frametracker.onVisualChange();
    // console.log("Regenerating legal moves model..");

    updateOffsetAndBoundingBoxOfRenderRange();

    // Initate the variable that will store our vertex data
    data = [];

    // 1 square data of our single selected piece
    const selectedPieceHighlightData = calcHighlightData_SelectedPiece();
    data.push(...selectedPieceHighlightData);

    const coords = selection.getPieceSelected().coords;
    const legalMoves = selection.getLegalMovesOfSelectedPiece();
    const color = options.getLegalMoveHighlightColor(); // [r,g,b,a]

    // Data of short range moves within 3 tiles
    concatData_HighlightedMoves_Individual(data, legalMoves, color);

    // Potentially infinite data on sliding moves...
    concatData_HighlightedMoves_Sliding(data, coords, legalMoves, color);

    model = buffermodel.createModel_Colored(new Float32Array(data), 3, "TRIANGLES");
}

/**
 * Updates the offset and bounding box universal to all rendered legal move highlights.
 * If a change is made, it calls to regenerate the model.
 */
function updateOffsetAndBoundingBoxOfRenderRange() {
    let changeMade = false;

    const oldOffset = jsutil.deepCopyObject(model_Offset);
    // This is the range at which we will always regen this model. Prevents gittering.
    model_Offset = math.roundPointToNearestGridpoint(movement.getBoardPos(), highlightedMovesRegenRange);
    if (!coordutil.areCoordsEqual(oldOffset, model_Offset)) changeMade = true;

    // Used to limit the data/highlights of infinitely sliding moves to the area on your screen.
    if (isRenderRangeBoundingBoxOutOfRange()) {
        initBoundingBoxOfRenderRange();
        changeMade = true;
    }

<<<<<<< HEAD
    function render() {
        if (movement.isScaleLess1Pixel_Virtual()) return; // Quit if we're zoomed out.

        highlightLastMove();
        checkhighlight.render();
        updateOffsetAndBoundingBoxOfRenderRange();
        renderLegalMoves();
        arrows.renderEachHoveredPiece();
        renderBoundingBoxOfRenderRange();
        premove.renderHighlights();
=======
    if (changeMade) {
        console.log("Shifted offset of highlights.");
        regenModel();
        arrows.regenModelsOfHoveredPieces();
>>>>>>> 974c9457
    }
}

function calcHighlightData_SelectedPiece() {
    const color = options.getDefaultSelectedPieceHighlight();
    return bufferdata.getDataQuad_Color3D_FromCoord_WithOffset(model_Offset, selection.getPieceSelected().coords, z, color);
}

/**
 * Calculates buffer data of legal individual moves and appends it to the provided vertex data array.
 * @param {number[]} data - The vertex data array to apphend the new vertex data to
 * @param {LegalMoves} legalMoves 
 * @param {number[]} color 
 */
function concatData_HighlightedMoves_Individual(data, legalMoves, color) {
    // Get an array of the list of individual legal squares the current selected piece can move to
    const theseLegalMoves = legalMoves.individual;

    // For each of these squares, calculate it's buffer data
    const length = !theseLegalMoves ? 0 : theseLegalMoves.length;
    for (let i = 0; i < length; i++) {
        data.push(...bufferdata.getDataQuad_Color3D_FromCoord_WithOffset(model_Offset, theseLegalMoves[i], z, color));
    }
}

// Processes current offset and render range to return the bounding box of the area we will be rendering highlights.
function initBoundingBoxOfRenderRange() {
    // console.log("Recalculating bounding box of render range.")

    const [ newWidth, newHeight ] = perspective.getEnabled() ? getDimensionsOfPerspectiveViewRange()
        : getDimensionsOfOrthographicViewRange();

    const halfNewWidth = newWidth / 2;
    const halfNewHeight = newHeight / 2;

    const boardPos = movement.getBoardPos();
    const newLeft = Math.ceil(boardPos[0] - halfNewWidth);
    const newRight = Math.floor(boardPos[0] + halfNewWidth);
    const newBottom = Math.ceil(boardPos[1] - halfNewHeight);
    const newTop = Math.floor(boardPos[1] + halfNewHeight);

    boundingBoxOfRenderRange = { 
        left: newLeft,
        right: newRight,
        bottom: newBottom,
        top: newTop
    };
}

function getDimensionsOfOrthographicViewRange() {
    // New improved method of calculating render bounding box

    // The center of the bounding box is our current boardPos
    
    const width = board.gboundingBox().right - board.gboundingBox().left + 1;
    const height = board.gboundingBox().top - board.gboundingBox().bottom + 1;

    let newWidth = width * multiplier;
    let newHeight = height * multiplier;

    // Make sure width has a cap so we aren't generating a model stupidly large
    // Cap width = width of screen in pixels, * multiplier
    const capWidth = camera.canvas.width * multiplier;
    if (newWidth > capWidth) {
        const ratio = capWidth / newWidth;
        newWidth *= ratio;
        newHeight *= ratio;
    }

    return [newWidth, newHeight];
}

function getDimensionsOfPerspectiveViewRange() {
    const width = perspective.viewRange * 2;
    const newWidth = width * multiplier_perspective;
    return [newWidth, newWidth];
}

function isRenderRangeBoundingBoxOutOfRange() {
    if (!boundingBoxOfRenderRange) return true; // It isn't even initiated yet 

    const boundingBoxOfView = perspective.getEnabled() ? getBoundingBoxOfPerspectiveView()
        : board.gboundingBox();

    // If our screen bounding box is less than 3x smaller than our render range bounding box,
    // we're wasting cpu, let's regenerate it.
    const width = boundingBoxOfView.right - boundingBoxOfView.left + 1;

    const renderRangeWidth = boundingBoxOfRenderRange.right - boundingBoxOfRenderRange.left + 1;

    // multiplier needs to be squared cause otherwise when we zoom in it regenerates the render box every frame.
    if (width * multiplier * multiplier < renderRangeWidth && !perspective.getEnabled()) return true;

    // If any edge of our screen bounding box is outside our render range bounding box, regenerate it.
    if (!math.boxContainsBox(boundingBoxOfRenderRange, boundingBoxOfView)) return true;

    return false;
}

function getBoundingBoxOfPerspectiveView() {

    const boardPos = movement.getBoardPos();
    const x = boardPos[0];
    const y = boardPos[1];

    const a = perspective.viewRange;

    const left = x - a;
    const right = x + a;
    const bottom = y - a;
    const top = y + a;

    return { left, right, bottom, top };
}

/**
 * Calculates buffer data of legal sliding moves and appends it to the provided vertex data array.
 * renderBoundingBox should always be greater than screen bounding box
 * @param {number[]} data - The vertex data array to apphend the new vertex data to
 * @param {number[]} coords - The coordinates of the piece with the provided legal moves
 * @param {LegalMoves} legalMoves 
 * @param {number[]} color 
 */
function concatData_HighlightedMoves_Sliding(data, coords, legalMoves, color) { // { left, right, bottom, top} The size of the box we should render within
    if (!legalMoves.sliding) return; // No sliding moves

    updateOffsetAndBoundingBoxOfRenderRange();

    const lineSet = new Set(Object.keys(legalMoves.sliding));

    const vertexData = bufferdata.getDataQuad_Color3D_FromCoord_WithOffset(model_Offset, coords, z, color); // Square / dot highlighting 1 legal move

    for (const strline of lineSet) {
        const line = coordutil.getCoordsFromKey(strline); // [dx,dy]
        const C = organizedlines.getCFromLine(line, coords);

        const corner1 = math.getAABBCornerOfLine(line, true); // "right"
        const corner2 = math.getAABBCornerOfLine(line, false); // "bottomleft"
        const intsect1Tile = math.getLineIntersectionEntryTile(line[0], line[1], C, boundingBoxOfRenderRange, corner1);
        const intsect2Tile = math.getLineIntersectionEntryTile(line[0], line[1], C, boundingBoxOfRenderRange, corner2);

        if (!intsect1Tile && !intsect2Tile) continue; // If there's no intersection point, it's off the screen, don't bother rendering.
        if (!intsect1Tile || !intsect2Tile) { console.error(`Line only has one intersect with square.`); continue; }
        
        concatData_HighlightedMoves_Diagonal(data, coords, line, intsect1Tile, intsect2Tile, legalMoves.sliding[line], vertexData);
    }
}

/**
 * Adds the vertex of a directional movement line, in both directions, of ANY SLOPED step!
 * @param {number[]} data - The currently running vertex data array to apphend the new vertex data to
 * @param {number[]} coords - [x,y] of the piece
 * @param {number[]} step - Of the line / moveset
 * @param {number[]} intsect1Tile - What point this line intersect the left side of the screen box.
 * @param {number[]} intsect2Tile - What point this line intersect the right side of the screen box.
 * @param {number[]} limits - Slide limit: [-7,Infinity]
 * @param {number[]} vertexData - The vertex data of a single legal move highlight (square or dot).
 */
function concatData_HighlightedMoves_Diagonal(data, coords, step, intsect1Tile, intsect2Tile, limits, vertexData) {
    
    // Right moveset
    concatData_HighlightedMoves_Diagonal_Split(data, coords, step, intsect1Tile, intsect2Tile, limits[1], jsutil.deepCopyObject(vertexData));
    
    // Left moveset
    const negStep = [step[0] * -1, step[1] * -1];
    concatData_HighlightedMoves_Diagonal_Split(data, coords, negStep, intsect1Tile, intsect2Tile, Math.abs(limits[0]), jsutil.deepCopyObject(vertexData));
}

/**
 * Adds the vertex of a single directional ray (split in 2 from a normal slide).
 * @param {number[]} data - The currently running vertex data array to apphend the new vertex data to
 * @param {number[]} coords - [x,y] of the piece
 * @param {number[]} step - Of the line / moveset. THIS NEEDS TO BE NEGATED if the ray is pointing to the left!!
 * @param {number[]} intsect1Tile - What point this line intersect the left side of the screen box.
 * @param {number[]} intsect2Tile - What point this line intersect the right side of the screen box.
 * @param {number} limit - Needs to be POSITIVE.
 * @param {number[]} vertexData - The vertex data of a single legal move highlight (square or dot).
 */
function concatData_HighlightedMoves_Diagonal_Split(data, coords, step, intsect1Tile, intsect2Tile, limit, vertexData) {
    if (limit === 0) return; // Quick exit

    const lineIsVertical = step[0] === 0;
    const index = lineIsVertical ? 1 : 0;
    const inverseIndex = 1 - index;

    const stepIsPositive = step[index] > 0;
    const entryIntsectTile = stepIsPositive ? intsect1Tile : intsect2Tile;
    const exitIntsectTile = stepIsPositive ? intsect2Tile : intsect1Tile;
    
    // Where the piece would land after 1 step
    let startCoords = [coords[0] + step[0], coords[1] + step[1]];
    // Is the piece 
    // Is the piece left, off-screen, of our intsect1Tile?
    if (stepIsPositive && startCoords[index] < entryIntsectTile[index] || !stepIsPositive && startCoords[index] > entryIntsectTile[index]) { // Modify the start square
        const distToEntryIntsectTile = entryIntsectTile[index] - startCoords[index]; // Can be negative
        const distInSteps = Math.ceil(distToEntryIntsectTile / step[index]); // Should always be positive
        const distRoundedUpToNearestStep = distInSteps * step[index]; // Can be negative
        const newStartXY = startCoords[index] + distRoundedUpToNearestStep;
        const yxToXStepRatio = step[inverseIndex] / step[index];
        const newStartYX = startCoords[inverseIndex] + distRoundedUpToNearestStep * yxToXStepRatio;
        startCoords = lineIsVertical ? [newStartYX, newStartXY] : [newStartXY, newStartYX];
    }

    let endCoords = exitIntsectTile;
    // Is the exitIntsectTile farther than we can legally slide?
    const xyWeShouldEnd = coords[index] + step[index] * limit;
    if (stepIsPositive && xyWeShouldEnd < endCoords[index] || !stepIsPositive && xyWeShouldEnd > endCoords[index]) {
        const yxWeShouldEnd = coords[inverseIndex] + step[inverseIndex] * limit;
        endCoords = lineIsVertical ? [yxWeShouldEnd, xyWeShouldEnd] : [xyWeShouldEnd, xyWeShouldEnd];
    }

    // Shift the vertex data of our first step to the right place
    const vertexDataXDiff = startCoords[0] - coords[0];
    const vertexDataYDiff = startCoords[1] - coords[1];
    shiftVertexData(vertexData, vertexDataXDiff, vertexDataYDiff); // The vertex data of the 1st step!

    // Calculate how many times we need to iteratively shift this vertex data and append it to our vertex data array
    const xyDist = stepIsPositive ? endCoords[index] - startCoords[index] : startCoords[index] - endCoords[index];
    if (xyDist < 0) return; // Early exit. The piece is up-right of our screen
    const iterationCount = Math.floor((xyDist + Math.abs(step[index])) / Math.abs(step[index])); // How many legal move square/dots to render on this line

    addDataDiagonalVariant(data, vertexData, step, iterationCount);
}

/**
 * Accepts the vertex data of a legal move highlight (square/dot), and recursively
 * adds it to the vertex data list, shifting by the step size.
 * @param {number[]} data - The currently running vertex data array to apphend the new vertex data to
 * @param {number[]} vertexData - The vertex data of the legal move highlight (square/dot). Stride 7 (3 vertex values, 4 color).
 * @param {number[]} step - [dx,dy]
 * @param {number} iterateCount 
 */
function addDataDiagonalVariant(data, vertexData, step, iterateCount) {
    for (let i = 0; i < iterateCount; i++) { 
        data.push(...vertexData);
        shiftVertexData(vertexData, step[0], step[1]);
    }
}

/**
 * Shifts the provided vertex data. Stride 7 (three vertex values, 4 color).
 * Use this when copying and shifting the data of legal move highlights (square/dots).
 * @param {number[]} data 
 * @param {number} x 
 * @param {number} y 
 */
function shiftVertexData(data, x, y) {
    // Skip the z and the color indices
    data[0] += x;
    data[1] += y;
    data[7] += x;
    data[8] += y;
    data[14] += x;
    data[15] += y;
    data[21] += x;
    data[22] += y;
    data[28] += x;
    data[29] += y;
    data[35] += x;
    data[36] += y;
}

// Generates buffer model and renders the outline of the render range of our highlights, useful in developer mode.
function renderBoundingBoxOfRenderRange() {
    if (!options.isDebugModeOn()) return; // Skip if debug mode off

    const color = [1,0,1, 1];
    const data = bufferdata.getDataRect_FromTileBoundingBox(boundingBoxOfRenderRange, color);

    // const model = buffermodel.createModel_Color(new Float32Array(data));
    const model = buffermodel.createModel_Colored(new Float32Array(data), 2, "LINE_LOOP");

    model.render();
}

function highlightLastMove() {
    const lastMove = movesscript.getCurrentMove(game.getGamefile());
    if (!lastMove) return; // Don't render if last move is undefined.

    const color = options.getDefaultLastMoveHighlightColor();

    const data = [];

    data.push(...bufferdata.getDataQuad_Color3D_FromCoord(lastMove.startCoords, z, color));
    data.push(...bufferdata.getDataQuad_Color3D_FromCoord(lastMove.endCoords, z, color));

    const model = buffermodel.createModel_Colored(new Float32Array(data), 3, "TRIANGLES");

    model.render();
}

export default {
    getOffset,
    render,
    regenModel,
    concatData_HighlightedMoves_Individual,
    concatData_HighlightedMoves_Sliding
};<|MERGE_RESOLUTION|>--- conflicted
+++ resolved
@@ -17,6 +17,7 @@
 import jsutil from '../misc/jsutil.js';
 import coordutil from '../misc/coordutil.js';
 import frametracker from './frametracker.js';
+import premove from '../chess/premove.js';
 // Import End
 
 /**
@@ -64,13 +65,14 @@
 function render() {
     if (movement.isScaleLess1Pixel_Virtual()) return; // Quit if we're zoomed out.
 
-    highlightLastMove();
-    checkhighlight.render();
-    updateOffsetAndBoundingBoxOfRenderRange();
-    renderLegalMoves();
-    arrows.renderEachHoveredPiece();
-    renderBoundingBoxOfRenderRange();
-}
+        highlightLastMove();
+        checkhighlight.render();
+        updateOffsetAndBoundingBoxOfRenderRange();
+        renderLegalMoves();
+        arrows.renderEachHoveredPiece();
+        renderBoundingBoxOfRenderRange();
+        premove.renderHighlights();
+    }
 
 function renderLegalMoves() {
     if (!selection.isAPieceSelected()) return; // Only render if we have a highlighted squares model to use (will be undefined if none are highlighted)
@@ -132,23 +134,10 @@
         changeMade = true;
     }
 
-<<<<<<< HEAD
-    function render() {
-        if (movement.isScaleLess1Pixel_Virtual()) return; // Quit if we're zoomed out.
-
-        highlightLastMove();
-        checkhighlight.render();
-        updateOffsetAndBoundingBoxOfRenderRange();
-        renderLegalMoves();
-        arrows.renderEachHoveredPiece();
-        renderBoundingBoxOfRenderRange();
-        premove.renderHighlights();
-=======
     if (changeMade) {
         console.log("Shifted offset of highlights.");
         regenModel();
         arrows.regenModelsOfHoveredPieces();
->>>>>>> 974c9457
     }
 }
 
