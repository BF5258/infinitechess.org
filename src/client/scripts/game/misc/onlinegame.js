
// Import Start
import legalmoves from '../chess/legalmoves.js';
import localstorage from './localstorage.js';
import gamefileutility from '../chess/gamefileutility.js';
import guinavigation from '../gui/guinavigation.js';
import drawoffers from './drawoffers.js';
import guititle from '../gui/guititle.js';
import clock from './clock.js';
import statustext from '../gui/statustext.js';
import movepiece from '../chess/movepiece.js';
import game from '../chess/game.js';
import specialdetect from '../chess/specialdetect.js';
import selection from '../chess/selection.js';
import board from '../rendering/board.js';
import movesscript from '../chess/movesscript.js';
import websocket from '../websocket.js';
import perspective from '../rendering/perspective.js';
import sound from './sound.js';
import guiplay from '../gui/guiplay.js';
import input from '../input.js';
import loadbalancer from './loadbalancer.js';
import formatconverter from '../chess/formatconverter.js';
import guipause from '../gui/guipause.js';
import guigameinfo from '../gui/guigameinfo.js';
import colorutil from './colorutil.js';
import jsutil from './jsutil.js';
import config from '../config.js';
// Import End

/** 
 * Type Definitions 
 * @typedef {import('../chess/gamefile.js').gamefile} gamefile
 * @typedef {import('../chess/movesscript.js').Move} Move
 * @typedef {import('../websocket.js').WebsocketMessage} WebsocketMessage
*/

"use strict";

/** This module keeps trap of the data of the onlinegame we are currently in. */

/** Whether we are currently in an online game. */
let inOnlineGame = false;
/** The id of the online game we are in, if we are in one. @type {string} */
let gameID;
/** Whether the game is a private one (joined from an invite code). */
let isPrivate;
let ourColor; // white/black
/**
 * Different from gamefile.gameConclusion, because this is only true if {@link gamefileutility.concludeGame}
 * has been called, which IS ONLY called once the SERVER tells us the result of the game, not us!
 */
let gameHasConcluded;

/**
 * Whether we are in sync with the game on the server.
 * If false, we do not submit our move. (move auto-submitted upon resyncing)
 * Set to false whenever the socket closes, or we unsub from the game.
 * Set to true whenever we join game, or successfully resync.
 */
let inSync = false;

/** Variables regardin the flashing of the tab's name "YOUR MOVE" when you're away. */
const tabNameFlash = {
    originalDocumentTitle: document.title,
    timeoutID: undefined,
    moveSound_timeoutID: undefined
};

/** All variables related to being afk and alerting the server of that */
const afk = {
    timeUntilAFKSecs: 40, // 40 + 20 = 1 minute
    timeUntilAFKSecs_Abortable: 20, // 20 + 20 = 40 seconds
    timeUntilAFKSecs_Untimed: 100, // 100 + 20 = 2 minutes
    /** The amount of time we have, in milliseconds, from the time we alert the
     * server we are afk, to the time we lose if we don't return. */
    timerToLossFromAFK: 20000,
    /** The ID of the timer to alert the server we are afk. */
    timeoutID: undefined,
    timeWeLoseFromAFK: undefined,
    /** The timeout ID of the timer to display the next "You are AFK..." message. */
    displayAFKTimeoutID: undefined,
    /** The timeout ID of the timer to play the next violin staccato note */
    playStaccatoTimeoutID: undefined,

    timeOpponentLoseFromAFK: undefined,
    /** The timeout ID of the timer to display the next "Opponent is AFK..." message. */
    displayOpponentAFKTimeoutID: undefined
};

/** All variables related to our opponent having disconnected */
const disconnect = {
    timeOpponentLoseFromDisconnect: undefined,
    /** The timeout ID of the timer to display the next "Opponent has disconnected..." message. */
    displayOpponentDisconnectTimeoutID: undefined
};

const serverRestart = {
    /** The time the server plans on restarting, if it has alerted us it is, otherwise false. */
    time: false,
    /** The minute intervals at which to display on screen the server is restarting. */
    keyMinutes: [30, 20, 15, 10, 5, 2, 1, 0],
    /** The timeout ID of the timer to display the next "Server restarting..." message.
     * This can be used to cancel the timer when the server informs us it's already restarted. */
    timeoutID: undefined
};


/**
 * Returns the game id of the online game we're in.
 * @returns {string}
 */
function getGameID() { return gameID; }

function areInOnlineGame() { return inOnlineGame; }

function getIsPrivate() { return isPrivate; }

function getOurColor() { return ourColor; }

/**
 * Different from {@link gamefileutility.isGameOver}, because this only returns true if {@link gamefileutility.concludeGame}
 * has been called, which IS ONLY called once the SERVER tells us the result of the game, not us!
 * @returns {boolean}
 */
function hasGameConcluded() { return gameHasConcluded; }

function setInSyncFalse() { inSync = false; }

function update() {
    if (!inOnlineGame) return;

    updateAFK();
}

function updateAFK() {
    if (!input.atleast1InputThisFrame() || game.getGamefile().gameConclusion) return;

    if (afk.timeWeLoseFromAFK) tellServerWeBackFromAFK();
    rescheduleAlertServerWeAFK();
}

function rescheduleAlertServerWeAFK() {
    clearTimeout(afk.timeoutID);
    const gamefile = game.getGamefile();
    if (!isItOurTurn() || gamefileutility.isGameOver(gamefile) || isPrivate && clock.isGameUntimed()) return;
    // Games with less than 2 moves played more-quickly start the AFK auto resign timer
    const timeUntilAFKSecs = !movesscript.isGameResignable(game.getGamefile()) ? afk.timeUntilAFKSecs_Abortable
        : clock.isGameUntimed() ? afk.timeUntilAFKSecs_Untimed
            : afk.timeUntilAFKSecs;
    afk.timeoutID = setTimeout(tellServerWeAFK, timeUntilAFKSecs * 1000);
}

function cancelAFKTimer() {
    clearTimeout(afk.timeoutID);
    clearTimeout(afk.displayAFKTimeoutID);
    clearTimeout(afk.playStaccatoTimeoutID);
    clearTimeout(afk.displayOpponentAFKTimeoutID);
}

function tellServerWeAFK() {
    websocket.sendmessage('game','AFK');
    afk.timeWeLoseFromAFK = Date.now() + afk.timerToLossFromAFK;

    // Play lowtime alert sound
    sound.playSound_lowtime();

    // Display on screen "You are AFK. Auto-resigning in 20..."
    displayWeAFK(20);
    // The first violin staccato note is played in 10 seconds
    afk.playStaccatoTimeoutID = setTimeout(playStaccatoNote, 10000, 'c3', 10);
}

function tellServerWeBackFromAFK() {
    websocket.sendmessage('game','AFK-Return');
    afk.timeWeLoseFromAFK = undefined;
    clearTimeout(afk.displayAFKTimeoutID);
    clearTimeout(afk.playStaccatoTimeoutID);
    afk.displayAFKTimeoutID = undefined;
    afk.playStaccatoTimeoutID = undefined;
}

function displayWeAFK(secsRemaining) {
    const resigningOrAborting = movesscript.isGameResignable(game.getGamefile()) ? translations.onlinegame.auto_resigning_in : translations.onlinegame.auto_aborting_in;
    statustext.showStatusForDuration(`${translations.onlinegame.afk_warning} ${resigningOrAborting} ${secsRemaining}...`, 1000);
    const nextSecsRemaining = secsRemaining - 1;
    if (nextSecsRemaining === 0) return; // Stop
    const timeRemainUntilAFKLoss = afk.timeWeLoseFromAFK - Date.now();
    const timeToPlayNextDisplayWeAFK = timeRemainUntilAFKLoss - nextSecsRemaining * 1000;
    afk.displayAFKTimeoutID = setTimeout(displayWeAFK, timeToPlayNextDisplayWeAFK, nextSecsRemaining);
}

function playStaccatoNote(note, secsRemaining) {
    if (note === 'c3') sound.playSound_viola_c3();
    else if (note === 'c4') sound.playSound_violin_c4();
    else return console.error("Invalid violin note");
    
    const nextSecsRemaining = secsRemaining > 5 ? secsRemaining - 1 : secsRemaining - 0.5;
    if (nextSecsRemaining === 0) return; // Stop
    const nextNote = nextSecsRemaining === Math.floor(nextSecsRemaining) ? 'c3' : 'c4';
    const timeRemainUntilAFKLoss = afk.timeWeLoseFromAFK - Date.now();
    const timeToPlayNextDisplayWeAFK = timeRemainUntilAFKLoss - nextSecsRemaining * 1000;
    afk.playStaccatoTimeoutID = setTimeout(playStaccatoNote, timeToPlayNextDisplayWeAFK, nextNote, nextSecsRemaining);
}

/**
 * This is called whenever we lose connection.
 * This is NOT when a socket unexpectedly closes, this is when a socket
 * unexpectedly closes AND we are unable to establish a new one!
 */
function onLostConnection() {
    // Stop saying when the opponent will lose from being afk
    clearTimeout(afk.displayOpponentAFKTimeoutID);
}

/**
 * **Universal** function that is called when we receive a server websocket message with subscription marked `game`.
 * Joins online games, forwards received opponent's moves. Ends game after receiving resignation.
 * @param {WebsocketMessage} data - The incoming server websocket message
 */
function onmessage(data) { // { sub, action, value, id }
    // console.log(`Received ${data.action} from server! Message contents:`)
    // console.log(data.value)
    const message = 5;
    switch (data.action) {
        case "joingame":
            handleJoinGame(data.value);
            break;
        case "move":
            handleOpponentsMove(data.value);
            break;
        case "clock": { // Contain this case in a block so that it's variables are not hoisted 
            if (!inOnlineGame) return;
            const message = data.value; // { timerWhite, timerBlack, timeNextPlayerLosesAtAt }
            clock.edit(message.timerWhite, message.timerBlack, message.timeNextPlayerLosesAt); // Edit the clocks
            break;
        } case "gameupdate": // When the game has ended by time/disconnect/resignation/aborted, OR we are resyncing to the game.
            handleServerGameUpdate(data.value);
            break;
        case "unsub": // The game has been deleted, server no longer sending update
            websocket.getSubs().game = false;
            inSync = false;
            break;
        case "login": // Not logged in error
            statustext.showStatus(translations.onlinegame.not_logged_in, true, 100);
            websocket.getSubs().game = false;
            inSync = false;
            clock.stop();
            game.getGamefile().gameConclusion = 'limbo';
            selection.unselectPiece();
            board.darkenColor();
            break;
        case "nogame": // Game is deleted / no longer exists
            statustext.showStatus(translations.onlinegame.game_no_longer_exists, false, 1.5);
            websocket.getSubs().game = false;
            inSync = false;
            gamefileutility.concludeGame(game.getGamefile(), 'aborted', { requestRemovalFromActiveGames: false });
            break;
        case "leavegame": // Another window connected
            statustext.showStatus(translations.onlinegame.another_window_connected);
            websocket.getSubs().game = false;
            inSync = false;
            closeOnlineGame();
            game.unloadGame();
            clock.reset();
            guinavigation.close();
            guititle.open();
            break;
        case "opponentafk":
            startOpponentAFKCountdown(data.value?.autoAFKResignTime);
            break;
        case "opponentafkreturn":
            stopOpponentAFKCountdown(data.value);
            break;
        case "opponentdisconnect":
            startOpponentDisconnectCountdown(data.value);
            break;
        case "opponentdisconnectreturn":
            stopOpponentDisconnectCountdown(data.value);
            break;
        case "serverrestart":
            initServerRestart(data.value);
            break;
        case "drawoffer": {
            drawoffers.onOpponentExtendedOffer();
            break;
        } case "declinedraw":
            statustext.showStatus(`Opponent declined draw offer.`);
            break;
        default:
            statustext.showStatus(`${translations.invites.unknown_action_received_1} ${message.action} ${translations.invites.unknown_action_received_2}`, true);
            break;
    }
}

function startOpponentAFKCountdown(autoResignTime) {
    // Cancel the previous one if this is overwriting
    stopOpponentAFKCountdown();
    if (!autoResignTime) return console.error("Cannot display opponent is AFK when autoResignTime not specified");
    afk.timeOpponentLoseFromAFK = autoResignTime;
    // How much time is left? Usually starts at 20 seconds
    const timeRemain = autoResignTime - Date.now();
    const secsRemaining = Math.ceil(timeRemain / 1000);
    displayOpponentAFK(secsRemaining);
}

function stopOpponentAFKCountdown() {
    clearTimeout(afk.displayOpponentAFKTimeoutID);
    afk.displayOpponentAFKTimeoutID = undefined;
}

function displayOpponentAFK(secsRemaining) {
    const resigningOrAborting = movesscript.isGameResignable(game.getGamefile()) ? translations.onlinegame.auto_resigning_in : translations.onlinegame.auto_aborting_in;
    statustext.showStatusForDuration(`${translations.onlinegame.opponent_afk} ${resigningOrAborting} ${secsRemaining}...`, 1000);
    const nextSecsRemaining = secsRemaining - 1;
    if (nextSecsRemaining === 0) return; // Stop
    const timeRemainUntilAFKLoss = afk.timeOpponentLoseFromAFK - Date.now();
    const timeToPlayNextDisplayWeAFK = timeRemainUntilAFKLoss - nextSecsRemaining * 1000;
    afk.displayOpponentAFKTimeoutID = setTimeout(displayOpponentAFK, timeToPlayNextDisplayWeAFK, nextSecsRemaining);
}

function startOpponentDisconnectCountdown({ autoDisconnectResignTime, wasByChoice } = {}) {
    if (!autoDisconnectResignTime) return console.error("Cannot display opponent has disconnected when autoResignTime not specified");
    if (wasByChoice === undefined) return console.error("Cannot display opponent has disconnected when wasByChoice not specified");
    // This overwrites the "Opponent is AFK" timer
    stopOpponentAFKCountdown();
    // Cancel the previous one if this is overwriting
    stopOpponentDisconnectCountdown();
    disconnect.timeOpponentLoseFromDisconnect = autoDisconnectResignTime;
    // How much time is left? Usually starts at 20 / 60 seconds
    const timeRemain = autoDisconnectResignTime - Date.now();
    const secsRemaining = Math.ceil(timeRemain / 1000);
    displayOpponentDisconnect(secsRemaining, wasByChoice);
}

function stopOpponentDisconnectCountdown() {
    clearTimeout(disconnect.displayOpponentDisconnectTimeoutID);
    disconnect.displayOpponentDisconnectTimeoutID = undefined;
}

function displayOpponentDisconnect(secsRemaining, wasByChoice) {
    const opponent_disconnectedOrLostConnection = wasByChoice ? translations.onlinegame.opponent_disconnected : translations.onlinegame.opponent_lost_connection;
    const resigningOrAborting = movesscript.isGameResignable(game.getGamefile()) ? translations.onlinegame.auto_resigning_in : translations.onlinegame.auto_aborting_in;
    // The "You are AFK" message should overwrite, be on top of, this message,
    // so if that is running, don't display this 1-second disconnect message, but don't cancel it either!
    if (!afk.timeWeLoseFromAFK) statustext.showStatusForDuration(`${opponent_disconnectedOrLostConnection} ${resigningOrAborting} ${secsRemaining}...`, 1000);
    const nextSecsRemaining = secsRemaining - 1;
    if (nextSecsRemaining === 0) return; // Stop
    const timeRemainUntilDisconnectLoss = disconnect.timeOpponentLoseFromDisconnect - Date.now();
    const timeToPlayNextDisplayOpponentDisconnect = timeRemainUntilDisconnectLoss - nextSecsRemaining * 1000;
    disconnect.displayOpponentDisconnectTimeoutID = setTimeout(displayOpponentDisconnect, timeToPlayNextDisplayOpponentDisconnect, nextSecsRemaining, wasByChoice);
}

function handleJoinGame(message) {
    // The server's message looks like:
    // {
    //     metadata: { Variant, White, Black, TimeControl, UTCDate, UTCTime, Rated },
    //     id, clock, publicity, youAreColor, timerWhite,
    //     timerBlack, moves, autoAFKResignTime, disconnect, gameConclusion, drawOffer
    // }

    // We were auto-unsubbed from the invites list, BUT we want to keep open the socket!!
    const subs = websocket.getSubs();
    subs.invites = false;
    subs.game = true;
    inSync = true;
    guititle.close();
    guiplay.close();
    guiplay.startOnlineGame(message);
}

/**
 * Called when we received our opponents move. This verifies they're move
 * and claimed game conclusion is legal. If it isn't, it reports them and doesn't forward their move.
 * If it is legal, it forwards the game to the front, then forwards their move.
 * @param {Object} message - The server's socket message, with the properties `move`, `gameConclusion`, `moveNumber`, `timerWhite`, `timerBlack`, `timeNextPlayerLosesAt`.
 */
function handleOpponentsMove(message) { // { move, gameConclusion, moveNumber, timerWhite, timerBlack, timeNextPlayerLosesAt }
    if (!inOnlineGame) return;
    const moveAndConclusion = { move: message.move, gameConclusion: message.gameConclusion };
    
    // Make sure the move number matches the expected.
    // Otherwise, we need to re-sync
    const gamefile = game.getGamefile();
    const expectedMoveNumber = gamefile.moves.length + 1;
    if (message.moveNumber !== expectedMoveNumber) {
        console.log(`We have desynced from the game. Resyncing... Expected opponent's move number: ${expectedMoveNumber}. Actual: ${message.moveNumber}. Opponent's whole move: ${JSON.stringify(moveAndConclusion)}`);
        return resyncToGame();
    }

    // Convert the move from compact short format "x,y>x,yN"
    // to long format { startCoords, endCoords, promotion }
    /** @type {Move} */
    let move;
    try {
        move = formatconverter.ShortToLong_CompactMove(message.move); // { startCoords, endCoords, promotion }
    } catch {
        console.error(`Opponent's move is illegal because it isn't in the correct format. Reporting... Move: ${JSON.stringify(message.move)}`);
        const reason = 'Incorrectly formatted.';
        return reportOpponentsMove(reason);
    }

    // If not legal, this will be a string for why it is illegal.
    const moveIsLegal = legalmoves.isOpponentsMoveLegal(gamefile, move, message.gameConclusion);
    if (moveIsLegal !== true) console.log(`Buddy made an illegal play: ${JSON.stringify(moveAndConclusion)}`);
    if (moveIsLegal !== true && !isPrivate) return reportOpponentsMove(moveIsLegal); // Allow illegal moves in private games

    movepiece.forwardToFront(gamefile, { flipTurn: false, animateLastMove: false, updateProperties: false });

    // Forward the move...

    const piecemoved = gamefileutility.getPieceAtCoords(gamefile, move.startCoords);
    const legalMoves = legalmoves.calculate(gamefile, piecemoved);
    const endCoordsToAppendSpecial = jsutil.deepCopyObject(move.endCoords);
    legalmoves.checkIfMoveLegal(legalMoves, move.startCoords, endCoordsToAppendSpecial); // Passes on any special moves flags to the endCoords

    move.type = piecemoved.type;
    specialdetect.transferSpecialFlags_FromCoordsToMove(endCoordsToAppendSpecial, move);
    movepiece.makeMove(gamefile, move);

    selection.reselectPiece(); // Reselect the currently selected piece. Recalc its moves and recolor it if needed.

    // Edit the clocks
    clock.edit(message.timerWhite, message.timerBlack, message.timeNextPlayerLosesAt);

    // For online games, we do NOT EVER conclude the game, so do that here if our opponents move concluded the game
    if (gamefileutility.isGameOver(gamefile)) gamefileutility.concludeGame(gamefile);

    rescheduleAlertServerWeAFK();
    stopOpponentAFKCountdown(); // The opponent is no longer AFK if they were
    flashTabNameYOUR_MOVE(true);
    scheduleMoveSound_timeoutID();
    guipause.onReceiveOpponentsMove(); // Update the pause screen buttons
}

function flashTabNameYOUR_MOVE(on) {
    if (!loadbalancer.isPageHidden()) return document.title = tabNameFlash.originalDocumentTitle;

    document.title = on ? "YOUR MOVE" : tabNameFlash.originalDocumentTitle;
    tabNameFlash.timeoutID = setTimeout(flashTabNameYOUR_MOVE, 1500, !on);
}

function cancelFlashTabTimer() {
    document.title = tabNameFlash.originalDocumentTitle;
    clearTimeout(tabNameFlash.timeoutID);
    tabNameFlash.timeoutID = undefined;
}

function scheduleMoveSound_timeoutID() {
    if (!loadbalancer.isPageHidden()) return;
    if (!movesscript.isGameResignable(game.getGamefile())) return;
    const timeNextFlashFromNow = (afk.timeUntilAFKSecs * 1000) / 2;
    tabNameFlash.moveSound_timeoutID = setTimeout(() => { sound.playSound_move(0); }, timeNextFlashFromNow);
}

function cancelMoveSound() {
    clearTimeout(tabNameFlash.moveSound_timeoutID);
    tabNameFlash.moveSound_timeoutID = undefined;
}

function resyncToGame() {
    if (!inOnlineGame) return;
    function onReplyFunc() { inSync = true; }
    websocket.sendmessage('game', 'resync', gameID, false, onReplyFunc);
}

/**
 * Called when the server sends us the conclusion of the game when it ends,
 * OR we just need to resync! The game may not always be over.
 * @param {Object} messageContents - The contents of the server message, with the properties:
 * `gameConclusion`, `timerWhite`,`timerBlack`, `moves`, `autoAFKResignTime`, `offerDraw`
 */
function handleServerGameUpdate(messageContents) { // { gameConclusion, timerWhite, timerBlack, timeNextPlayerLosesAt, moves, autoAFKResignTime, offerDraw }
    if (!inOnlineGame) return;
    const gamefile = game.getGamefile();
    const claimedGameConclusion = messageContents.gameConclusion;

    /**
     * Make sure we are in sync with the final move list.
     * We need to do this because sometimes the game can end before the
     * server sees our move, but on our screen we have still played it.
     */
<<<<<<< HEAD
    let gameHasConcluded;

    /**
     * Whether we are in sync with the game on the server.
     * If false, we do not submit our move. (move auto-submitted upon resyncing)
     * Set to false whenever the socket closes, or we unsub from the game.
     * Set to true whenever we join game, or successfully resync.
     */
    let inSync = false;

    /** Variables regardin the flashing of the tab's name "YOUR MOVE" when you're away. */
    const tabNameFlash = {
        originalDocumentTitle: document.title,
        timeoutID: undefined,
        moveSound_timeoutID: undefined
    };

    /** All variables related to being afk and alerting the server of that */
    const afk = {
        timeUntilAFKSecs: 40, // 40 + 20 = 1 minute
        timeUntilAFKSecs_Abortable: 20, // 20 + 20 = 40 seconds
        timeUntilAFKSecs_Untimed: 100, // 100 + 20 = 2 minutes
        /** The amount of time we have, in milliseconds, from the time we alert the
         * server we are afk, to the time we lose if we don't return. */
        timerToLossFromAFK: 20000,
        /** The ID of the timer to alert the server we are afk. */
        timeoutID: undefined,
        timeWeLoseFromAFK: undefined,
        /** The timeout ID of the timer to display the next "You are AFK..." message. */
        displayAFKTimeoutID: undefined,
        /** The timeout ID of the timer to play the next violin staccato note */
        playStaccatoTimeoutID: undefined,

        timeOpponentLoseFromAFK: undefined,
        /** The timeout ID of the timer to display the next "Opponent is AFK..." message. */
        displayOpponentAFKTimeoutID: undefined
    };

    /** All variables related to our opponent having disconnected */
    const disconnect = {
        timeOpponentLoseFromDisconnect: undefined,
        /** The timeout ID of the timer to display the next "Opponent has disconnected..." message. */
        displayOpponentDisconnectTimeoutID: undefined
    };

    const serverRestart = {
        /** The time the server plans on restarting, if it has alerted us it is, otherwise false. */
        time: false,
        /** The minute intervals at which to display on screen the server is restarting. */
        keyMinutes: [30, 20, 15, 10, 5, 2, 1, 0],
        /** The timeout ID of the timer to display the next "Server restarting..." message.
         * This can be used to cancel the timer when the server informs us it's already restarted. */
        timeoutID: undefined
    };


    /**
     * Returns the game id of the online game we're in.
     * @returns {string}
     */
    function getGameID() { return gameID; }

    function areInOnlineGame() { return inOnlineGame; }

    function getIsPrivate() { return isPrivate; }

    function getOurColor() { return ourColor; }

    /**
     * Different from {@link gamefileutility.isGameOver}, because this only returns true if {@link gamefileutility.concludeGame}
     * has been called, which IS ONLY called once the SERVER tells us the result of the game, not us!
     * @returns {boolean}
     */
    function hasGameConcluded() { return gameHasConcluded; }

    function setInSyncFalse() { inSync = false; }

    function update() {
        if (!inOnlineGame) return;

        updateAFK();
    }

    function updateAFK() {
        if (!input.atleast1InputThisFrame() || game.getGamefile().gameConclusion) return;

        if (afk.timeWeLoseFromAFK) tellServerWeBackFromAFK();
        rescheduleAlertServerWeAFK();
    }

    function rescheduleAlertServerWeAFK() {
        clearTimeout(afk.timeoutID);
        const gamefile = game.getGamefile();
        if (!isItOurTurn() || gamefileutility.isGameOver(gamefile) || isPrivate && clock.isGameUntimed()) return;
        // Games with less than 2 moves played more-quickly start the AFK auto resign timer
        const timeUntilAFKSecs = !movesscript.isGameResignable(game.getGamefile()) ? afk.timeUntilAFKSecs_Abortable
            : clock.isGameUntimed() ? afk.timeUntilAFKSecs_Untimed
                : afk.timeUntilAFKSecs;
        afk.timeoutID = setTimeout(tellServerWeAFK, timeUntilAFKSecs * 1000);
    }

    function cancelAFKTimer() {
        clearTimeout(afk.timeoutID);
        clearTimeout(afk.displayAFKTimeoutID);
        clearTimeout(afk.playStaccatoTimeoutID);
        clearTimeout(afk.displayOpponentAFKTimeoutID);
    }

    function tellServerWeAFK() {
        websocket.sendmessage('game','AFK');
        afk.timeWeLoseFromAFK = Date.now() + afk.timerToLossFromAFK;

        // Play lowtime alert sound
        sound.playSound_lowtime();

        // Display on screen "You are AFK. Auto-resigning in 20..."
        displayWeAFK(20);
        // The first violin staccato note is played in 10 seconds
        afk.playStaccatoTimeoutID = setTimeout(playStaccatoNote, 10000, 'c3', 10);
    }

    function tellServerWeBackFromAFK() {
        websocket.sendmessage('game','AFK-Return');
        afk.timeWeLoseFromAFK = undefined;
        clearTimeout(afk.displayAFKTimeoutID);
        clearTimeout(afk.playStaccatoTimeoutID);
        afk.displayAFKTimeoutID = undefined;
        afk.playStaccatoTimeoutID = undefined;
    }

    function displayWeAFK(secsRemaining) {
        const resigningOrAborting = movesscript.isGameResignable(game.getGamefile()) ? translations.onlinegame.auto_resigning_in : translations.onlinegame.auto_aborting_in;
        statustext.showStatusForDuration(`${translations.onlinegame.afk_warning} ${resigningOrAborting} ${secsRemaining}...`, 1000);
        const nextSecsRemaining = secsRemaining - 1;
        if (nextSecsRemaining === 0) return; // Stop
        const timeRemainUntilAFKLoss = afk.timeWeLoseFromAFK - Date.now();
        const timeToPlayNextDisplayWeAFK = timeRemainUntilAFKLoss - nextSecsRemaining * 1000;
        afk.displayAFKTimeoutID = setTimeout(displayWeAFK, timeToPlayNextDisplayWeAFK, nextSecsRemaining);
    }

    function playStaccatoNote(note, secsRemaining) {
        if (note === 'c3') sound.playSound_viola_c3();
        else if (note === 'c4') sound.playSound_violin_c4();
        else return console.error("Invalid violin note");
        
        const nextSecsRemaining = secsRemaining > 5 ? secsRemaining - 1 : secsRemaining - 0.5;
        if (nextSecsRemaining === 0) return; // Stop
        const nextNote = nextSecsRemaining === Math.floor(nextSecsRemaining) ? 'c3' : 'c4';
        const timeRemainUntilAFKLoss = afk.timeWeLoseFromAFK - Date.now();
        const timeToPlayNextDisplayWeAFK = timeRemainUntilAFKLoss - nextSecsRemaining * 1000;
        afk.playStaccatoTimeoutID = setTimeout(playStaccatoNote, timeToPlayNextDisplayWeAFK, nextNote, nextSecsRemaining);
    }

    /**
     * This is called whenever we lose connection.
     * This is NOT when a socket unexpectedly closes, this is when a socket
     * unexpectedly closes AND we are unable to establish a new one!
     */
    function onLostConnection() {
        // Stop saying when the opponent will lose from being afk
        clearTimeout(afk.displayOpponentAFKTimeoutID);
    }

    /**
     * **Universal** function that is called when we receive a server websocket message with subscription marked `game`.
     * Joins online games, forwards received opponent's moves. Ends game after receiving resignation.
     * @param {WebsocketMessage} data - The incoming server websocket message
     */
    function onmessage(data) { // { sub, action, value, id }
        // console.log(`Received ${data.action} from server! Message contents:`)
        // console.log(data.value)
        const message = 5;
        switch (data.action) {
            case "joingame":
                handleJoinGame(data.value);
                break;
            case "move":
                handleOpponentsMove(data.value);
                break;
            case "clock": { // Contain this case in a block so that it's variables are not hoisted 
                if (!inOnlineGame) return;
                const message = data.value; // { timerWhite, timerBlack, timeNextPlayerLosesAtAt }
                clock.edit(message.timerWhite, message.timerBlack, message.timeNextPlayerLosesAt); // Edit the clocks
                break;
            } case "gameupdate": // When the game has ended by time/disconnect/resignation/aborted, OR we are resyncing to the game.
                handleServerGameUpdate(data.value);
                break;
            case "unsub": // The game has been deleted, server no longer sending update
                websocket.getSubs().game = false;
                inSync = false;
                break;
            case "login": // Not logged in error
                statustext.showStatus(translations.onlinegame.not_logged_in, true, 100);
                websocket.getSubs().game = false;
                inSync = false;
                clock.stop();
                game.getGamefile().gameConclusion = 'limbo';
                selection.unselectPiece();
                board.darkenColor();
                break;
            case "nogame": // Game is deleted / no longer exists
                statustext.showStatus(translations.onlinegame.game_no_longer_exists, false, 1.5);
                websocket.getSubs().game = false;
                inSync = false;
                gamefileutility.concludeGame(game.getGamefile(), 'aborted', { requestRemovalFromActiveGames: false });
                break;
            case "leavegame": // Another window connected
                statustext.showStatus(translations.onlinegame.another_window_connected);
                websocket.getSubs().game = false;
                inSync = false;
                closeOnlineGame();
                game.unloadGame();
                clock.reset();
                guinavigation.close();
                guititle.open();
                break;
            case "opponentafk":
                startOpponentAFKCountdown(data.value?.autoAFKResignTime);
                break;
            case "opponentafkreturn":
                stopOpponentAFKCountdown(data.value);
                break;
            case "opponentdisconnect":
                startOpponentDisconnectCountdown(data.value);
                break;
            case "opponentdisconnectreturn":
                stopOpponentDisconnectCountdown(data.value);
                break;
            case "serverrestart":
                initServerRestart(data.value);
                break;
            case "drawoffer": {
                drawoffers.onOpponentExtendedOffer();
                break;
            } case "declinedraw":
                statustext.showStatus(`Opponent declined draw offer.`);
                break;
            default:
                statustext.showStatus(`${translations.invites.unknown_action_received_1} ${message.action} ${translations.invites.unknown_action_received_2}`, true);
                break;
        }
    }

    function startOpponentAFKCountdown(autoResignTime) {
        // Cancel the previous one if this is overwriting
        stopOpponentAFKCountdown();
        if (!autoResignTime) return console.error("Cannot display opponent is AFK when autoResignTime not specified");
        afk.timeOpponentLoseFromAFK = autoResignTime;
        // How much time is left? Usually starts at 20 seconds
        const timeRemain = autoResignTime - Date.now();
        const secsRemaining = Math.ceil(timeRemain / 1000);
        displayOpponentAFK(secsRemaining);
    }

    function stopOpponentAFKCountdown() {
        clearTimeout(afk.displayOpponentAFKTimeoutID);
        afk.displayOpponentAFKTimeoutID = undefined;
    }

    function displayOpponentAFK(secsRemaining) {
        const resigningOrAborting = movesscript.isGameResignable(game.getGamefile()) ? translations.onlinegame.auto_resigning_in : translations.onlinegame.auto_aborting_in;
        statustext.showStatusForDuration(`${translations.onlinegame.opponent_afk} ${resigningOrAborting} ${secsRemaining}...`, 1000);
        const nextSecsRemaining = secsRemaining - 1;
        if (nextSecsRemaining === 0) return; // Stop
        const timeRemainUntilAFKLoss = afk.timeOpponentLoseFromAFK - Date.now();
        const timeToPlayNextDisplayWeAFK = timeRemainUntilAFKLoss - nextSecsRemaining * 1000;
        afk.displayOpponentAFKTimeoutID = setTimeout(displayOpponentAFK, timeToPlayNextDisplayWeAFK, nextSecsRemaining);
    }

    function startOpponentDisconnectCountdown({ autoDisconnectResignTime, wasByChoice } = {}) {
        if (!autoDisconnectResignTime) return console.error("Cannot display opponent has disconnected when autoResignTime not specified");
        if (wasByChoice === undefined) return console.error("Cannot display opponent has disconnected when wasByChoice not specified");
        // This overwrites the "Opponent is AFK" timer
        stopOpponentAFKCountdown();
        // Cancel the previous one if this is overwriting
        stopOpponentDisconnectCountdown();
        disconnect.timeOpponentLoseFromDisconnect = autoDisconnectResignTime;
        // How much time is left? Usually starts at 20 / 60 seconds
        const timeRemain = autoDisconnectResignTime - Date.now();
        const secsRemaining = Math.ceil(timeRemain / 1000);
        displayOpponentDisconnect(secsRemaining, wasByChoice);
    }

    function stopOpponentDisconnectCountdown() {
        clearTimeout(disconnect.displayOpponentDisconnectTimeoutID);
        disconnect.displayOpponentDisconnectTimeoutID = undefined;
    }

    function displayOpponentDisconnect(secsRemaining, wasByChoice) {
        const opponent_disconnectedOrLostConnection = wasByChoice ? translations.onlinegame.opponent_disconnected : translations.onlinegame.opponent_lost_connection;
        const resigningOrAborting = movesscript.isGameResignable(game.getGamefile()) ? translations.onlinegame.auto_resigning_in : translations.onlinegame.auto_aborting_in;
        // The "You are AFK" message should overwrite, be on top of, this message,
        // so if that is running, don't display this 1-second disconnect message, but don't cancel it either!
        if (!afk.timeWeLoseFromAFK) statustext.showStatusForDuration(`${opponent_disconnectedOrLostConnection} ${resigningOrAborting} ${secsRemaining}...`, 1000);
        const nextSecsRemaining = secsRemaining - 1;
        if (nextSecsRemaining === 0) return; // Stop
        const timeRemainUntilDisconnectLoss = disconnect.timeOpponentLoseFromDisconnect - Date.now();
        const timeToPlayNextDisplayOpponentDisconnect = timeRemainUntilDisconnectLoss - nextSecsRemaining * 1000;
        disconnect.displayOpponentDisconnectTimeoutID = setTimeout(displayOpponentDisconnect, timeToPlayNextDisplayOpponentDisconnect, nextSecsRemaining, wasByChoice);
    }

    function handleJoinGame(message) {
        // The server's message looks like:
        // {
        //     metadata: { Variant, White, Black, TimeControl, UTCDate, UTCTime, Rated },
        //     id, clock, publicity, youAreColor, timerWhite,
        //     timerBlack, moves, autoAFKResignTime, disconnect, gameConclusion, drawOffer
        // }

        // We were auto-unsubbed from the invites list, BUT we want to keep open the socket!!
        const subs = websocket.getSubs();
        subs.invites = false;
        subs.game = true;
        inSync = true;
        guititle.close();
        guiplay.close();
        guiplay.startOnlineGame(message);
    }

    /**
     * Called when we received our opponents move. This verifies they're move
     * and claimed game conclusion is legal. If it isn't, it reports them and doesn't forward their move.
     * If it is legal, it forwards the game to the front, then forwards their move.
     * @param {Object} message - The server's socket message, with the properties `move`, `gameConclusion`, `moveNumber`, `timerWhite`, `timerBlack`, `timeNextPlayerLosesAt`.
     */
    function handleOpponentsMove(message) { // { move, gameConclusion, moveNumber, timerWhite, timerBlack, timeNextPlayerLosesAt }
        if (!inOnlineGame) return;
        const moveAndConclusion = { move: message.move, gameConclusion: message.gameConclusion };
        
        const gamefile = game.getGamefile();

        //Remove premoves from the board. They will be put back later.
        movepiece.forwardToFront(gamefile, { flipTurn: false, animateLastMove: false, updateProperties: false });
        premove.hidePremoves(gamefile, {clearRewindInfo: true});

        // Make sure the move number matches the expected.
        // Otherwise, we need to re-sync
        const expectedMoveNumber = gamefile.moves.length + 1;
        if (message.moveNumber !== expectedMoveNumber) {
            console.log(`We have desynced from the game. Resyncing... Expected opponent's move number: ${expectedMoveNumber}. Actual: ${message.moveNumber}. Opponent's whole move: ${JSON.stringify(moveAndConclusion)}`);
            return resyncToGame();
        }

        // Convert the move from compact short format "x,y>x,yN"
        // to long format { startCoords, endCoords, promotion }
        /** @type {Move} */
        let move;
        try {
            move = formatconverter.ShortToLong_CompactMove(message.move); // { startCoords, endCoords, promotion }
        } catch {
            console.error(`Opponent's move is illegal because it isn't in the correct format. Reporting... Move: ${JSON.stringify(message.move)}`);
            const reason = 'Incorrectly formatted.';
            return reportOpponentsMove(reason);
        }

        // If not legal, this will be a string for why it is illegal.
        const moveIsLegal = legalmoves.isOpponentsMoveLegal(gamefile, move, message.gameConclusion);
        if (moveIsLegal !== true) console.log(`Buddy made an illegal play: ${JSON.stringify(moveAndConclusion)}`);
        if (moveIsLegal !== true && !isPrivate) return reportOpponentsMove(moveIsLegal); // Allow illegal moves in private games

        // Forward the move...

        const piecemoved = gamefileutility.getPieceAtCoords(gamefile, move.startCoords);
        const legalMoves = legalmoves.calculate(gamefile, piecemoved);
        const endCoordsToAppendSpecial = math.deepCopyObject(move.endCoords);
        legalmoves.checkIfMoveLegal(legalMoves, move.startCoords, endCoordsToAppendSpecial); // Passes on any special moves flags to the endCoords

        move.type = piecemoved.type;
        specialdetect.transferSpecialFlags_FromCoordsToMove(endCoordsToAppendSpecial, move);
        movepiece.makeMove(gamefile, move);

        premove.submitPremove(gamefile); //Send our next premove to the server if there are any
        premove.showPremoves(gamefile); //Put the premoves back

        selection.reselectPiece(); // Reselect the currently selected piece. Recalc its moves and recolor it if needed.

        // Edit the clocks
        clock.edit(message.timerWhite, message.timerBlack, message.timeNextPlayerLosesAt);

        // For online games, we do NOT EVER conclude the game, so do that here if our opponents move concluded the game
        if (gamefileutility.isGameOver(gamefile)) gamefileutility.concludeGame(gamefile);

        rescheduleAlertServerWeAFK();
        stopOpponentAFKCountdown(); // The opponent is no longer AFK if they were
        flashTabNameYOUR_MOVE(true);
        scheduleMoveSound_timeoutID();

        guipause.onReceiveOpponentsMove(); // Update the pause screen buttons
    }

    function flashTabNameYOUR_MOVE(on) {
        if (!loadbalancer.isPageHidden()) return document.title = tabNameFlash.originalDocumentTitle;

        document.title = on ? "YOUR MOVE" : tabNameFlash.originalDocumentTitle;
        tabNameFlash.timeoutID = setTimeout(flashTabNameYOUR_MOVE, 1500, !on);
    }

    function cancelFlashTabTimer() {
        document.title = tabNameFlash.originalDocumentTitle;
        clearTimeout(tabNameFlash.timeoutID);
        tabNameFlash.timeoutID = undefined;
    }

    function scheduleMoveSound_timeoutID() {
        if (!loadbalancer.isPageHidden()) return;
        if (!movesscript.isGameResignable(game.getGamefile())) return;
        const timeNextFlashFromNow = (afk.timeUntilAFKSecs * 1000) / 2;
        tabNameFlash.moveSound_timeoutID = setTimeout(() => { sound.playSound_move(0); }, timeNextFlashFromNow);
    }

    function cancelMoveSound() {
        clearTimeout(tabNameFlash.moveSound_timeoutID);
        tabNameFlash.moveSound_timeoutID = undefined;
    }

    function resyncToGame() {
        if (!inOnlineGame) return;
        function onReplyFunc() { inSync = true; }
        websocket.sendmessage('game', 'resync', gameID, false, onReplyFunc);
    }

    /**
     * Called when the server sends us the conclusion of the game when it ends,
     * OR we just need to resync! The game may not always be over.
     * @param {Object} messageContents - The contents of the server message, with the properties:
     * `gameConclusion`, `timerWhite`,`timerBlack`, `moves`, `autoAFKResignTime`, `offerDraw`
     */
    function handleServerGameUpdate(messageContents) { // { gameConclusion, timerWhite, timerBlack, timeNextPlayerLosesAt, moves, autoAFKResignTime, offerDraw }
        if (!inOnlineGame) return;
        const gamefile = game.getGamefile();
        const claimedGameConclusion = messageContents.gameConclusion;

        /**
         * Make sure we are in sync with the final move list.
         * We need to do this because sometimes the game can end before the
         * server sees our move, but on our screen we have still played it.
         */
        if (!synchronizeMovesList(gamefile, messageContents.moves, claimedGameConclusion)) { // Cheating detected. Already reported, don't 
            stopOpponentAFKCountdown(); 
            return;
        }
        guigameinfo.updateWhosTurn(gamefile);

        // If Opponent is currently afk, display that countdown
        if (messageContents.autoAFKResignTime && !isItOurTurn()) startOpponentAFKCountdown(messageContents.autoAFKResignTime);
        else stopOpponentAFKCountdown();

        // If opponent is currently disconnected, display that countdown
        if (messageContents.disconnect) startOpponentDisconnectCountdown(messageContents.disconnect); // { autoDisconnectResignTime, wasByChoice }
        else stopOpponentDisconnectCountdown();

        // If the server is restarting, start displaying that info.
        if (messageContents.serverRestartingAt) initServerRestart(messageContents.serverRestartingAt);
        else resetServerRestarting();

        drawoffers.set(messageContents.drawOffer);

        // Must be set before editing the clocks.
        gamefile.gameConclusion = claimedGameConclusion;

        // When the game has ended by time/disconnect/resignation/aborted
        clock.edit(messageContents.timerWhite, messageContents.timerBlack, messageContents.timeNextPlayerLosesAt);

        if (gamefileutility.isGameOver(gamefile)) gamefileutility.concludeGame(gamefile);
    }

    /**
     * Adds or deletes moves in the game until it matches the server's provided moves.
     * This can rarely happen when we move after the game is already over,
     * or if we're disconnected when our opponent made their move.
     * @param {gamefile} gamefile - The gamefile
     * @param {string[]} moves - The moves list in the most compact form: `['1,2>3,4','5,6>7,8Q']`
     * @param {string} claimedGameConclusion - The supposed game conclusion after synchronizing our opponents move
     * @returns {boolean} *false* if it detected an illegal move played by our opponent.
     */
    function synchronizeMovesList(gamefile, moves, claimedGameConclusion) {
        
        const originalMoveIndex = gamefile.moveIndex;
        const originalPremovesVisible = gamefile.premovesVisible;
        //Remove premoves from the board so other code doesn't get confused.
        //They will be put back later.
        if(gamefile.premovesVisible) premove.hidePremoves(gamefile);

        // Early exit case. If we have played exactly 1 more move than the server,
        // and the rest of the moves list matches, don't modify our moves,
        // just re-submit our move!
        const hasOneMoreMoveThanServer = gamefile.moves.length === moves.length + 1;
        const finalMoveIsOurMove = gamefile.moves.length > 0 && movesscript.getColorThatPlayedMoveIndex(gamefile, gamefile.moves.length - 1) === ourColor;
        const previousMoveMatches = (moves.length === 0 && gamefile.moves.length === 1) || gamefile.moves.length > 1 && moves.length > 0 && gamefile.moves[gamefile.moves.length - 2].compact === moves[moves.length - 1];
        if (!claimedGameConclusion && hasOneMoreMoveThanServer && finalMoveIsOurMove && previousMoveMatches) {
            console.log("Sending our move again after resyncing..");
            return sendMove();
        }

        let aChangeWasMade = false;

        while (gamefile.moves.length > moves.length) { // While we have more moves than what the server does..
=======
    if (!synchronizeMovesList(gamefile, messageContents.moves, claimedGameConclusion)) { // Cheating detected. Already reported, don't 
        stopOpponentAFKCountdown(); 
        return;
    }
    guigameinfo.updateWhosTurn(gamefile);

    // If Opponent is currently afk, display that countdown
    if (messageContents.autoAFKResignTime && !isItOurTurn()) startOpponentAFKCountdown(messageContents.autoAFKResignTime);
    else stopOpponentAFKCountdown();

    // If opponent is currently disconnected, display that countdown
    if (messageContents.disconnect) startOpponentDisconnectCountdown(messageContents.disconnect); // { autoDisconnectResignTime, wasByChoice }
    else stopOpponentDisconnectCountdown();

    // If the server is restarting, start displaying that info.
    if (messageContents.serverRestartingAt) initServerRestart(messageContents.serverRestartingAt);
    else resetServerRestarting();

    drawoffers.set(messageContents.drawOffer);

    // Must be set before editing the clocks.
    gamefile.gameConclusion = claimedGameConclusion;

    // When the game has ended by time/disconnect/resignation/aborted
    clock.edit(messageContents.timerWhite, messageContents.timerBlack, messageContents.timeNextPlayerLosesAt);

    if (gamefileutility.isGameOver(gamefile)) gamefileutility.concludeGame(gamefile);
}

/**
 * Adds or deletes moves in the game until it matches the server's provided moves.
 * This can rarely happen when we move after the game is already over,
 * or if we're disconnected when our opponent made their move.
 * @param {gamefile} gamefile - The gamefile
 * @param {string[]} moves - The moves list in the most compact form: `['1,2>3,4','5,6>7,8Q']`
 * @param {string} claimedGameConclusion - The supposed game conclusion after synchronizing our opponents move
 * @returns {boolean} *false* if it detected an illegal move played by our opponent.
 */
function synchronizeMovesList(gamefile, moves, claimedGameConclusion) {

    // Early exit case. If we have played exactly 1 more move than the server,
    // and the rest of the moves list matches, don't modify our moves,
    // just re-submit our move!
    const hasOneMoreMoveThanServer = gamefile.moves.length === moves.length + 1;
    const finalMoveIsOurMove = gamefile.moves.length > 0 && movesscript.getColorThatPlayedMoveIndex(gamefile, gamefile.moves.length - 1) === ourColor;
    const previousMoveMatches = (moves.length === 0 && gamefile.moves.length === 1) || gamefile.moves.length > 1 && moves.length > 0 && gamefile.moves[gamefile.moves.length - 2].compact === moves[moves.length - 1];
    if (!claimedGameConclusion && hasOneMoreMoveThanServer && finalMoveIsOurMove && previousMoveMatches) {
        console.log("Sending our move again after resyncing..");
        return sendMove();
    }

    const originalMoveIndex = gamefile.moveIndex;
    movepiece.forwardToFront(gamefile, { flipTurn: false, animateLastMove: false, updateProperties: false });
    let aChangeWasMade = false;

    while (gamefile.moves.length > moves.length) { // While we have more moves than what the server does..
        movepiece.rewindMove(gamefile, { animate: false });
        console.log("Rewound one move while resyncing to online game.");
        aChangeWasMade = true;
    }

    let i = moves.length - 1;
    while (true) { // Decrement i until we find the latest move at which we're in sync, agreeing with the server about.
        if (i === -1) break; // Beginning of game
        const thisGamefileMove = gamefile.moves[i];
        if (thisGamefileMove) { // The move is defined
            if (thisGamefileMove.compact === moves[i]) break; // The moves MATCH
            // The moves don't match... remove this one off our list.
>>>>>>> 974c9457
            movepiece.rewindMove(gamefile, { animate: false });
            console.log("Rewound one INCORRECT move while resyncing to online game.");
            aChangeWasMade = true;
        }
<<<<<<< HEAD

        let i = moves.length - 1;
        while (true) { // Decrement i until we find the latest move at which we're in sync, agreeing with the server about.
            if (i === -1) break; // Beginning of game
            const thisGamefileMove = gamefile.moves[i];
            if (thisGamefileMove) { // The move is defined
                if (thisGamefileMove.compact === moves[i]) break; // The moves MATCH
                // The moves don't match... remove this one off our list.
                movepiece.rewindMove(gamefile, { animate: false });
                console.log("Rewound one INCORRECT move while resyncing to online game.");
                aChangeWasMade = true;
            }
            i--;
        }

        // i is now the index of the latest move that MATCHES in both ours and the server's moves lists.

        const opponentColor = getOpponentColor(ourColor);
        while (i < moves.length - 1) { // Increment i, adding the server's correct moves to our moves list
            i++;
            const thisShortmove = moves[i]; // '1,2>3,4Q'  The shortmove from the server's move list to add
            const move = movepiece.calculateMoveFromShortmove(gamefile, thisShortmove);

            const colorThatPlayedThisMove = movesscript.getColorThatPlayedMoveIndex(gamefile, i);
            const opponentPlayedThisMove = colorThatPlayedThisMove === opponentColor;


            if (opponentPlayedThisMove) { // Perform legality checks
                // If not legal, this will be a string for why it is illegal.
                const moveIsLegal = legalmoves.isOpponentsMoveLegal(gamefile, move, claimedGameConclusion);
                if (moveIsLegal !== true) console.log(`Buddy made an illegal play: ${thisShortmove} ${claimedGameConclusion}`);
                if (moveIsLegal !== true && !isPrivate) { // Allow illegal moves in private games
                    reportOpponentsMove(moveIsLegal);
                    return false;
                }

                rescheduleAlertServerWeAFK();
                stopOpponentAFKCountdown(); // The opponent is no longer AFK if they were
                flashTabNameYOUR_MOVE();
                scheduleMoveSound_timeoutID();
            } else cancelFlashTabTimer();
            
            const isLastMove = i === moves.length - 1;
            movepiece.makeMove(gamefile, move, { doGameOverChecks: isLastMove, concludeGameIfOver: false, animate: isLastMove });
            console.log("Forwarded one move while resyncing to online game.");
            aChangeWasMade = true;
        }

        if (aChangeWasMade) {
            premove.clearPremoves(gamefile); //If the game is different to what the player thought it was, they might want to make a different move. 
            selection.reselectPiece(); // Reselect the selected piece from before we resynced. Recalc its moves and recolor it if needed.
        } else {
            if(originalPremovesVisible) premove.showPremoves(gamefile);
            movepiece.rewindGameToIndex(gamefile, originalMoveIndex, { removeMove: false });
        }

        return true; // No cheating detected
=======
        i--;
>>>>>>> 974c9457
    }

    // i is now the index of the latest move that MATCHES in both ours and the server's moves lists.

    const opponentColor = getOpponentColor(ourColor);
    while (i < moves.length - 1) { // Increment i, adding the server's correct moves to our moves list
        i++;
        const thisShortmove = moves[i]; // '1,2>3,4Q'  The shortmove from the server's move list to add
        const move = movepiece.calculateMoveFromShortmove(gamefile, thisShortmove);

        const colorThatPlayedThisMove = movesscript.getColorThatPlayedMoveIndex(gamefile, i);
        const opponentPlayedThisMove = colorThatPlayedThisMove === opponentColor;


        if (opponentPlayedThisMove) { // Perform legality checks
            // If not legal, this will be a string for why it is illegal.
            const moveIsLegal = legalmoves.isOpponentsMoveLegal(gamefile, move, claimedGameConclusion);
            if (moveIsLegal !== true) console.log(`Buddy made an illegal play: ${thisShortmove} ${claimedGameConclusion}`);
            if (moveIsLegal !== true && !isPrivate) { // Allow illegal moves in private games
                reportOpponentsMove(moveIsLegal);
                return false;
            }

            rescheduleAlertServerWeAFK();
            stopOpponentAFKCountdown(); // The opponent is no longer AFK if they were
            flashTabNameYOUR_MOVE();
            scheduleMoveSound_timeoutID();
        } else cancelFlashTabTimer();
        
        const isLastMove = i === moves.length - 1;
        movepiece.makeMove(gamefile, move, { doGameOverChecks: isLastMove, concludeGameIfOver: false, animate: isLastMove });
        console.log("Forwarded one move while resyncing to online game.");
        aChangeWasMade = true;
    }

    if (!aChangeWasMade) movepiece.rewindGameToIndex(gamefile, originalMoveIndex, { removeMove: false });
    else selection.reselectPiece(); // Reselect the selected piece from before we resynced. Recalc its moves and recolor it if needed.

    return true; // No cheating detected
}

function reportOpponentsMove(reason) {
    // Send the move number of the opponents move so that there's no mixup of which move we claim is illegal.
    const opponentsMoveNumber = game.getGamefile().moves.length + 1;

    const message = {
        reason,
        opponentsMoveNumber
    };

    websocket.sendmessage('game', 'report', message);
}

/**
 * This has to be called before and separate from {@link initOnlineGame}
 * because loading the gamefile and the mesh generation requires this script to know our color.
 * @param {Object} gameOptions - An object that contains the properties `id`, `publicity`, `youAreColor`, `autoAFKResignTime`, `disconnect`, `serverRestartingAt`
 */
function setColorAndGameID(gameOptions) {
    inOnlineGame = true;
    ourColor = gameOptions.youAreColor;
    gameID = gameOptions.id;
    isPrivate = gameOptions.publicity === 'private';
    gameHasConcluded = false;
}

/**
 * Inits an online game according to the options provided by the server.
 * @param {Object} gameOptions - An object that contains the properties `id`, `publicity`, `youAreColor`, `autoAFKResignTime`, `disconnect`, `serverRestartingAt`
 */
function initOnlineGame(gameOptions) {
    rescheduleAlertServerWeAFK();
    // If Opponent is currently afk, display that countdown
    if (gameOptions.autoAFKResignTime) startOpponentAFKCountdown(gameOptions.autoAFKResignTime);
    if (gameOptions.disconnect) startOpponentDisconnectCountdown(gameOptions.disconnect);
    if (isItOurTurn()) {
        flashTabNameYOUR_MOVE(true);
        scheduleMoveSound_timeoutID();
    }
    if (gameOptions.serverRestartingAt) initServerRestart(gameOptions.serverRestartingAt);
    
    // These make sure it will place us in black's perspective
    perspective.resetRotations();
}

// Call when we leave an online game
function closeOnlineGame() {
    inOnlineGame = false;
    gameID = undefined;
    isPrivate = undefined;
    ourColor = undefined;
    inSync = false;
    gameHasConcluded = undefined;
    resetAFKValues();
    resetServerRestarting();
    cancelFlashTabTimer();
    perspective.resetRotations(); // Without this, leaving an online game of which we were black, won't reset our rotation.
    drawoffers.reset();
}

function resetAFKValues() {
    cancelAFKTimer();
    tabNameFlash.timeoutID = undefined;
    afk.timeoutID = undefined,
    afk.timeWeLoseFromAFK = undefined;
    afk.displayAFKTimeoutID = undefined,
    afk.playStaccatoTimeoutID = undefined,
    afk.displayOpponentAFKTimeoutID = undefined,
    afk.timeOpponentLoseFromAFK = undefined;
}

/**
 * Tests if it's our turn to move
 * @returns {boolean} *true* if it's currently our turn to move
 */
function isItOurTurn() { return game.getGamefile().whosTurn === ourColor; }

/**
 * Tests if we are this color in the online game.
 * @param {string} color - "white" / "black"
 * @returns {boolean} *true* if we are that color.
 */
function areWeColor(color) { return color === ourColor; }

function sendMove() {
    if (!inOnlineGame || !inSync) return; // Don't do anything if it's a local game
    if (config.DEV_BUILD) console.log("Sending our move..");

    const gamefile = game.getGamefile();

    const shortmove = movesscript.getLastMove(gamefile.moves).compact; // "x,y>x,yN"

    const data = {
        move: shortmove,
        moveNumber: gamefile.moves.length,
        gameConclusion: gamefile.gameConclusion,
    };

    websocket.sendmessage('game', 'submitmove', data, true);

    // Declines any open draw offer from our opponent. We don't need to inform
    // the server because the server auto declines when we submit our move.
    drawoffers.callback_declineDraw({ informServer: false });
    
    rescheduleAlertServerWeAFK();
}

// Aborts / Resigns
function onMainMenuPress() {
    if (!inOnlineGame) return;
    const gamefile = game.getGamefile();
    if (gameHasConcluded) { // The server has concluded the game, not us
        if (websocket.getSubs().game) {
            websocket.sendmessage('general','unsub','game');
            websocket.getSubs().game = false;
        }
        return;
    }

    if (movesscript.isGameResignable(gamefile)) resign();
    else abort();
}

function resign() {
    websocket.getSubs().game = false;
    inSync = false;
    websocket.sendmessage('game','resign');
}

function abort() {
    websocket.getSubs().game = false;
    inSync = false;
    websocket.sendmessage('game','abort');
}

function getOpponentColor() {
    return colorutil.getOppositeColor(ourColor);
}

/**
 * Opens a websocket, asks the server if we are in
 * a game to connect us to it and send us the game info.
 */
async function askServerIfWeAreInGame() {
    // await validation's first access token refreshing to come back
    // because then we will atleast have a browser-id cookie
    // when we try to create our websocket!
    // The server only allows sockets if we are either logged in, or have a browser-id cookie.
    await memberHeader.waitUntilInitialRequestBack();

    const messageContents = undefined;
    websocket.sendmessage('game', 'joingame', messageContents, true);
}

/**
 * Lets the server know we have seen the game conclusion, and would
 * like to be allowed to join a new game if we leave quickly.
 * 
 * THIS SHOULD ALSO be the point when the server knows we agree
 * with the resulting game conclusion (no cheating detected),
 * and the server may change the players elos!
 */
function requestRemovalFromPlayersInActiveGames() {
    if (!inOnlineGame) return;
    websocket.sendmessage('game', 'removefromplayersinactivegames');
}

function initServerRestart(timeToRestart) {
    if (serverRestart.time === timeToRestart) return; // We already know the server is restarting.
    resetServerRestarting(); // Overwrite the previous one, if it exists.
    serverRestart.time = timeToRestart;
    const timeRemain = timeToRestart - Date.now();
    const minutesLeft = Math.ceil(timeRemain / (1000 * 60));
    console.log(`Server has informed us it is restarting in ${minutesLeft} minutes!`);
    displayServerRestarting(minutesLeft);
}

/** Displays the next "Server restaring..." message, and schedules the next one. */
function displayServerRestarting(minutesLeft) {
    if (minutesLeft === 0) {
        statustext.showStatus(translations.onlinegame.server_restarting, false, 2);
        serverRestart.time = false;
        return; // Print no more server restarting messages
    }
    const minutes_plurality = minutesLeft === 1 ? translations.onlinegame.minute : translations.onlinegame.minutes;
    statustext.showStatus(`${translations.onlinegame.server_restarting_in} ${minutesLeft} ${minutes_plurality}...`, false, 2);
    let nextKeyMinute;
    for (const keyMinute of serverRestart.keyMinutes) {
        if (keyMinute < minutesLeft) {
            nextKeyMinute = keyMinute;
            break;
        }
    }
    const timeToDisplayNextServerRestart = serverRestart.time - nextKeyMinute * 60 * 1000;
    const timeUntilDisplayNextServerRestart = timeToDisplayNextServerRestart - Date.now();
    serverRestart.timeoutID = setTimeout(displayServerRestarting, timeUntilDisplayNextServerRestart, nextKeyMinute);
}

/** Cancels the timer to display the next "Server restaring..." message, and resets the values. */
function resetServerRestarting() {
    serverRestart.time = false;
    clearTimeout(serverRestart.timeoutID);
    serverRestart.timeoutID = undefined;
}

function deleteCustomVariantOptions() {
    // Delete any custom pasted position in a private game.
    if (isPrivate) localstorage.deleteItem(gameID);
}

/** Called when an online game is concluded (termination shown on-screen) */
function onGameConclude() {
    gameHasConcluded = true; // This NEEDS to be above drawoffers.reset(), as that relies on this!
    cancelAFKTimer();
    cancelFlashTabTimer();
    cancelMoveSound();
    resetServerRestarting();
    deleteCustomVariantOptions();
    drawoffers.reset();
}

export default {
    onmessage,
    areInOnlineGame,
    getIsPrivate,
    getOurColor,
    setInSyncFalse,
    setColorAndGameID,
    initOnlineGame,
    closeOnlineGame,
    isItOurTurn,
    areWeColor,
    sendMove,
    onMainMenuPress,
    getGameID,
    askServerIfWeAreInGame,
    requestRemovalFromPlayersInActiveGames,
    resyncToGame,
    update,
    onLostConnection,
    cancelMoveSound,
    onGameConclude,
    hasGameConcluded
};<|MERGE_RESOLUTION|>--- conflicted
+++ resolved
@@ -26,6 +26,7 @@
 import colorutil from './colorutil.js';
 import jsutil from './jsutil.js';
 import config from '../config.js';
+import premove from '../chess/premove.js'
 // Import End
 
 /** 
@@ -369,437 +370,6 @@
     guiplay.startOnlineGame(message);
 }
 
-/**
- * Called when we received our opponents move. This verifies they're move
- * and claimed game conclusion is legal. If it isn't, it reports them and doesn't forward their move.
- * If it is legal, it forwards the game to the front, then forwards their move.
- * @param {Object} message - The server's socket message, with the properties `move`, `gameConclusion`, `moveNumber`, `timerWhite`, `timerBlack`, `timeNextPlayerLosesAt`.
- */
-function handleOpponentsMove(message) { // { move, gameConclusion, moveNumber, timerWhite, timerBlack, timeNextPlayerLosesAt }
-    if (!inOnlineGame) return;
-    const moveAndConclusion = { move: message.move, gameConclusion: message.gameConclusion };
-    
-    // Make sure the move number matches the expected.
-    // Otherwise, we need to re-sync
-    const gamefile = game.getGamefile();
-    const expectedMoveNumber = gamefile.moves.length + 1;
-    if (message.moveNumber !== expectedMoveNumber) {
-        console.log(`We have desynced from the game. Resyncing... Expected opponent's move number: ${expectedMoveNumber}. Actual: ${message.moveNumber}. Opponent's whole move: ${JSON.stringify(moveAndConclusion)}`);
-        return resyncToGame();
-    }
-
-    // Convert the move from compact short format "x,y>x,yN"
-    // to long format { startCoords, endCoords, promotion }
-    /** @type {Move} */
-    let move;
-    try {
-        move = formatconverter.ShortToLong_CompactMove(message.move); // { startCoords, endCoords, promotion }
-    } catch {
-        console.error(`Opponent's move is illegal because it isn't in the correct format. Reporting... Move: ${JSON.stringify(message.move)}`);
-        const reason = 'Incorrectly formatted.';
-        return reportOpponentsMove(reason);
-    }
-
-    // If not legal, this will be a string for why it is illegal.
-    const moveIsLegal = legalmoves.isOpponentsMoveLegal(gamefile, move, message.gameConclusion);
-    if (moveIsLegal !== true) console.log(`Buddy made an illegal play: ${JSON.stringify(moveAndConclusion)}`);
-    if (moveIsLegal !== true && !isPrivate) return reportOpponentsMove(moveIsLegal); // Allow illegal moves in private games
-
-    movepiece.forwardToFront(gamefile, { flipTurn: false, animateLastMove: false, updateProperties: false });
-
-    // Forward the move...
-
-    const piecemoved = gamefileutility.getPieceAtCoords(gamefile, move.startCoords);
-    const legalMoves = legalmoves.calculate(gamefile, piecemoved);
-    const endCoordsToAppendSpecial = jsutil.deepCopyObject(move.endCoords);
-    legalmoves.checkIfMoveLegal(legalMoves, move.startCoords, endCoordsToAppendSpecial); // Passes on any special moves flags to the endCoords
-
-    move.type = piecemoved.type;
-    specialdetect.transferSpecialFlags_FromCoordsToMove(endCoordsToAppendSpecial, move);
-    movepiece.makeMove(gamefile, move);
-
-    selection.reselectPiece(); // Reselect the currently selected piece. Recalc its moves and recolor it if needed.
-
-    // Edit the clocks
-    clock.edit(message.timerWhite, message.timerBlack, message.timeNextPlayerLosesAt);
-
-    // For online games, we do NOT EVER conclude the game, so do that here if our opponents move concluded the game
-    if (gamefileutility.isGameOver(gamefile)) gamefileutility.concludeGame(gamefile);
-
-    rescheduleAlertServerWeAFK();
-    stopOpponentAFKCountdown(); // The opponent is no longer AFK if they were
-    flashTabNameYOUR_MOVE(true);
-    scheduleMoveSound_timeoutID();
-    guipause.onReceiveOpponentsMove(); // Update the pause screen buttons
-}
-
-function flashTabNameYOUR_MOVE(on) {
-    if (!loadbalancer.isPageHidden()) return document.title = tabNameFlash.originalDocumentTitle;
-
-    document.title = on ? "YOUR MOVE" : tabNameFlash.originalDocumentTitle;
-    tabNameFlash.timeoutID = setTimeout(flashTabNameYOUR_MOVE, 1500, !on);
-}
-
-function cancelFlashTabTimer() {
-    document.title = tabNameFlash.originalDocumentTitle;
-    clearTimeout(tabNameFlash.timeoutID);
-    tabNameFlash.timeoutID = undefined;
-}
-
-function scheduleMoveSound_timeoutID() {
-    if (!loadbalancer.isPageHidden()) return;
-    if (!movesscript.isGameResignable(game.getGamefile())) return;
-    const timeNextFlashFromNow = (afk.timeUntilAFKSecs * 1000) / 2;
-    tabNameFlash.moveSound_timeoutID = setTimeout(() => { sound.playSound_move(0); }, timeNextFlashFromNow);
-}
-
-function cancelMoveSound() {
-    clearTimeout(tabNameFlash.moveSound_timeoutID);
-    tabNameFlash.moveSound_timeoutID = undefined;
-}
-
-function resyncToGame() {
-    if (!inOnlineGame) return;
-    function onReplyFunc() { inSync = true; }
-    websocket.sendmessage('game', 'resync', gameID, false, onReplyFunc);
-}
-
-/**
- * Called when the server sends us the conclusion of the game when it ends,
- * OR we just need to resync! The game may not always be over.
- * @param {Object} messageContents - The contents of the server message, with the properties:
- * `gameConclusion`, `timerWhite`,`timerBlack`, `moves`, `autoAFKResignTime`, `offerDraw`
- */
-function handleServerGameUpdate(messageContents) { // { gameConclusion, timerWhite, timerBlack, timeNextPlayerLosesAt, moves, autoAFKResignTime, offerDraw }
-    if (!inOnlineGame) return;
-    const gamefile = game.getGamefile();
-    const claimedGameConclusion = messageContents.gameConclusion;
-
-    /**
-     * Make sure we are in sync with the final move list.
-     * We need to do this because sometimes the game can end before the
-     * server sees our move, but on our screen we have still played it.
-     */
-<<<<<<< HEAD
-    let gameHasConcluded;
-
-    /**
-     * Whether we are in sync with the game on the server.
-     * If false, we do not submit our move. (move auto-submitted upon resyncing)
-     * Set to false whenever the socket closes, or we unsub from the game.
-     * Set to true whenever we join game, or successfully resync.
-     */
-    let inSync = false;
-
-    /** Variables regardin the flashing of the tab's name "YOUR MOVE" when you're away. */
-    const tabNameFlash = {
-        originalDocumentTitle: document.title,
-        timeoutID: undefined,
-        moveSound_timeoutID: undefined
-    };
-
-    /** All variables related to being afk and alerting the server of that */
-    const afk = {
-        timeUntilAFKSecs: 40, // 40 + 20 = 1 minute
-        timeUntilAFKSecs_Abortable: 20, // 20 + 20 = 40 seconds
-        timeUntilAFKSecs_Untimed: 100, // 100 + 20 = 2 minutes
-        /** The amount of time we have, in milliseconds, from the time we alert the
-         * server we are afk, to the time we lose if we don't return. */
-        timerToLossFromAFK: 20000,
-        /** The ID of the timer to alert the server we are afk. */
-        timeoutID: undefined,
-        timeWeLoseFromAFK: undefined,
-        /** The timeout ID of the timer to display the next "You are AFK..." message. */
-        displayAFKTimeoutID: undefined,
-        /** The timeout ID of the timer to play the next violin staccato note */
-        playStaccatoTimeoutID: undefined,
-
-        timeOpponentLoseFromAFK: undefined,
-        /** The timeout ID of the timer to display the next "Opponent is AFK..." message. */
-        displayOpponentAFKTimeoutID: undefined
-    };
-
-    /** All variables related to our opponent having disconnected */
-    const disconnect = {
-        timeOpponentLoseFromDisconnect: undefined,
-        /** The timeout ID of the timer to display the next "Opponent has disconnected..." message. */
-        displayOpponentDisconnectTimeoutID: undefined
-    };
-
-    const serverRestart = {
-        /** The time the server plans on restarting, if it has alerted us it is, otherwise false. */
-        time: false,
-        /** The minute intervals at which to display on screen the server is restarting. */
-        keyMinutes: [30, 20, 15, 10, 5, 2, 1, 0],
-        /** The timeout ID of the timer to display the next "Server restarting..." message.
-         * This can be used to cancel the timer when the server informs us it's already restarted. */
-        timeoutID: undefined
-    };
-
-
-    /**
-     * Returns the game id of the online game we're in.
-     * @returns {string}
-     */
-    function getGameID() { return gameID; }
-
-    function areInOnlineGame() { return inOnlineGame; }
-
-    function getIsPrivate() { return isPrivate; }
-
-    function getOurColor() { return ourColor; }
-
-    /**
-     * Different from {@link gamefileutility.isGameOver}, because this only returns true if {@link gamefileutility.concludeGame}
-     * has been called, which IS ONLY called once the SERVER tells us the result of the game, not us!
-     * @returns {boolean}
-     */
-    function hasGameConcluded() { return gameHasConcluded; }
-
-    function setInSyncFalse() { inSync = false; }
-
-    function update() {
-        if (!inOnlineGame) return;
-
-        updateAFK();
-    }
-
-    function updateAFK() {
-        if (!input.atleast1InputThisFrame() || game.getGamefile().gameConclusion) return;
-
-        if (afk.timeWeLoseFromAFK) tellServerWeBackFromAFK();
-        rescheduleAlertServerWeAFK();
-    }
-
-    function rescheduleAlertServerWeAFK() {
-        clearTimeout(afk.timeoutID);
-        const gamefile = game.getGamefile();
-        if (!isItOurTurn() || gamefileutility.isGameOver(gamefile) || isPrivate && clock.isGameUntimed()) return;
-        // Games with less than 2 moves played more-quickly start the AFK auto resign timer
-        const timeUntilAFKSecs = !movesscript.isGameResignable(game.getGamefile()) ? afk.timeUntilAFKSecs_Abortable
-            : clock.isGameUntimed() ? afk.timeUntilAFKSecs_Untimed
-                : afk.timeUntilAFKSecs;
-        afk.timeoutID = setTimeout(tellServerWeAFK, timeUntilAFKSecs * 1000);
-    }
-
-    function cancelAFKTimer() {
-        clearTimeout(afk.timeoutID);
-        clearTimeout(afk.displayAFKTimeoutID);
-        clearTimeout(afk.playStaccatoTimeoutID);
-        clearTimeout(afk.displayOpponentAFKTimeoutID);
-    }
-
-    function tellServerWeAFK() {
-        websocket.sendmessage('game','AFK');
-        afk.timeWeLoseFromAFK = Date.now() + afk.timerToLossFromAFK;
-
-        // Play lowtime alert sound
-        sound.playSound_lowtime();
-
-        // Display on screen "You are AFK. Auto-resigning in 20..."
-        displayWeAFK(20);
-        // The first violin staccato note is played in 10 seconds
-        afk.playStaccatoTimeoutID = setTimeout(playStaccatoNote, 10000, 'c3', 10);
-    }
-
-    function tellServerWeBackFromAFK() {
-        websocket.sendmessage('game','AFK-Return');
-        afk.timeWeLoseFromAFK = undefined;
-        clearTimeout(afk.displayAFKTimeoutID);
-        clearTimeout(afk.playStaccatoTimeoutID);
-        afk.displayAFKTimeoutID = undefined;
-        afk.playStaccatoTimeoutID = undefined;
-    }
-
-    function displayWeAFK(secsRemaining) {
-        const resigningOrAborting = movesscript.isGameResignable(game.getGamefile()) ? translations.onlinegame.auto_resigning_in : translations.onlinegame.auto_aborting_in;
-        statustext.showStatusForDuration(`${translations.onlinegame.afk_warning} ${resigningOrAborting} ${secsRemaining}...`, 1000);
-        const nextSecsRemaining = secsRemaining - 1;
-        if (nextSecsRemaining === 0) return; // Stop
-        const timeRemainUntilAFKLoss = afk.timeWeLoseFromAFK - Date.now();
-        const timeToPlayNextDisplayWeAFK = timeRemainUntilAFKLoss - nextSecsRemaining * 1000;
-        afk.displayAFKTimeoutID = setTimeout(displayWeAFK, timeToPlayNextDisplayWeAFK, nextSecsRemaining);
-    }
-
-    function playStaccatoNote(note, secsRemaining) {
-        if (note === 'c3') sound.playSound_viola_c3();
-        else if (note === 'c4') sound.playSound_violin_c4();
-        else return console.error("Invalid violin note");
-        
-        const nextSecsRemaining = secsRemaining > 5 ? secsRemaining - 1 : secsRemaining - 0.5;
-        if (nextSecsRemaining === 0) return; // Stop
-        const nextNote = nextSecsRemaining === Math.floor(nextSecsRemaining) ? 'c3' : 'c4';
-        const timeRemainUntilAFKLoss = afk.timeWeLoseFromAFK - Date.now();
-        const timeToPlayNextDisplayWeAFK = timeRemainUntilAFKLoss - nextSecsRemaining * 1000;
-        afk.playStaccatoTimeoutID = setTimeout(playStaccatoNote, timeToPlayNextDisplayWeAFK, nextNote, nextSecsRemaining);
-    }
-
-    /**
-     * This is called whenever we lose connection.
-     * This is NOT when a socket unexpectedly closes, this is when a socket
-     * unexpectedly closes AND we are unable to establish a new one!
-     */
-    function onLostConnection() {
-        // Stop saying when the opponent will lose from being afk
-        clearTimeout(afk.displayOpponentAFKTimeoutID);
-    }
-
-    /**
-     * **Universal** function that is called when we receive a server websocket message with subscription marked `game`.
-     * Joins online games, forwards received opponent's moves. Ends game after receiving resignation.
-     * @param {WebsocketMessage} data - The incoming server websocket message
-     */
-    function onmessage(data) { // { sub, action, value, id }
-        // console.log(`Received ${data.action} from server! Message contents:`)
-        // console.log(data.value)
-        const message = 5;
-        switch (data.action) {
-            case "joingame":
-                handleJoinGame(data.value);
-                break;
-            case "move":
-                handleOpponentsMove(data.value);
-                break;
-            case "clock": { // Contain this case in a block so that it's variables are not hoisted 
-                if (!inOnlineGame) return;
-                const message = data.value; // { timerWhite, timerBlack, timeNextPlayerLosesAtAt }
-                clock.edit(message.timerWhite, message.timerBlack, message.timeNextPlayerLosesAt); // Edit the clocks
-                break;
-            } case "gameupdate": // When the game has ended by time/disconnect/resignation/aborted, OR we are resyncing to the game.
-                handleServerGameUpdate(data.value);
-                break;
-            case "unsub": // The game has been deleted, server no longer sending update
-                websocket.getSubs().game = false;
-                inSync = false;
-                break;
-            case "login": // Not logged in error
-                statustext.showStatus(translations.onlinegame.not_logged_in, true, 100);
-                websocket.getSubs().game = false;
-                inSync = false;
-                clock.stop();
-                game.getGamefile().gameConclusion = 'limbo';
-                selection.unselectPiece();
-                board.darkenColor();
-                break;
-            case "nogame": // Game is deleted / no longer exists
-                statustext.showStatus(translations.onlinegame.game_no_longer_exists, false, 1.5);
-                websocket.getSubs().game = false;
-                inSync = false;
-                gamefileutility.concludeGame(game.getGamefile(), 'aborted', { requestRemovalFromActiveGames: false });
-                break;
-            case "leavegame": // Another window connected
-                statustext.showStatus(translations.onlinegame.another_window_connected);
-                websocket.getSubs().game = false;
-                inSync = false;
-                closeOnlineGame();
-                game.unloadGame();
-                clock.reset();
-                guinavigation.close();
-                guititle.open();
-                break;
-            case "opponentafk":
-                startOpponentAFKCountdown(data.value?.autoAFKResignTime);
-                break;
-            case "opponentafkreturn":
-                stopOpponentAFKCountdown(data.value);
-                break;
-            case "opponentdisconnect":
-                startOpponentDisconnectCountdown(data.value);
-                break;
-            case "opponentdisconnectreturn":
-                stopOpponentDisconnectCountdown(data.value);
-                break;
-            case "serverrestart":
-                initServerRestart(data.value);
-                break;
-            case "drawoffer": {
-                drawoffers.onOpponentExtendedOffer();
-                break;
-            } case "declinedraw":
-                statustext.showStatus(`Opponent declined draw offer.`);
-                break;
-            default:
-                statustext.showStatus(`${translations.invites.unknown_action_received_1} ${message.action} ${translations.invites.unknown_action_received_2}`, true);
-                break;
-        }
-    }
-
-    function startOpponentAFKCountdown(autoResignTime) {
-        // Cancel the previous one if this is overwriting
-        stopOpponentAFKCountdown();
-        if (!autoResignTime) return console.error("Cannot display opponent is AFK when autoResignTime not specified");
-        afk.timeOpponentLoseFromAFK = autoResignTime;
-        // How much time is left? Usually starts at 20 seconds
-        const timeRemain = autoResignTime - Date.now();
-        const secsRemaining = Math.ceil(timeRemain / 1000);
-        displayOpponentAFK(secsRemaining);
-    }
-
-    function stopOpponentAFKCountdown() {
-        clearTimeout(afk.displayOpponentAFKTimeoutID);
-        afk.displayOpponentAFKTimeoutID = undefined;
-    }
-
-    function displayOpponentAFK(secsRemaining) {
-        const resigningOrAborting = movesscript.isGameResignable(game.getGamefile()) ? translations.onlinegame.auto_resigning_in : translations.onlinegame.auto_aborting_in;
-        statustext.showStatusForDuration(`${translations.onlinegame.opponent_afk} ${resigningOrAborting} ${secsRemaining}...`, 1000);
-        const nextSecsRemaining = secsRemaining - 1;
-        if (nextSecsRemaining === 0) return; // Stop
-        const timeRemainUntilAFKLoss = afk.timeOpponentLoseFromAFK - Date.now();
-        const timeToPlayNextDisplayWeAFK = timeRemainUntilAFKLoss - nextSecsRemaining * 1000;
-        afk.displayOpponentAFKTimeoutID = setTimeout(displayOpponentAFK, timeToPlayNextDisplayWeAFK, nextSecsRemaining);
-    }
-
-    function startOpponentDisconnectCountdown({ autoDisconnectResignTime, wasByChoice } = {}) {
-        if (!autoDisconnectResignTime) return console.error("Cannot display opponent has disconnected when autoResignTime not specified");
-        if (wasByChoice === undefined) return console.error("Cannot display opponent has disconnected when wasByChoice not specified");
-        // This overwrites the "Opponent is AFK" timer
-        stopOpponentAFKCountdown();
-        // Cancel the previous one if this is overwriting
-        stopOpponentDisconnectCountdown();
-        disconnect.timeOpponentLoseFromDisconnect = autoDisconnectResignTime;
-        // How much time is left? Usually starts at 20 / 60 seconds
-        const timeRemain = autoDisconnectResignTime - Date.now();
-        const secsRemaining = Math.ceil(timeRemain / 1000);
-        displayOpponentDisconnect(secsRemaining, wasByChoice);
-    }
-
-    function stopOpponentDisconnectCountdown() {
-        clearTimeout(disconnect.displayOpponentDisconnectTimeoutID);
-        disconnect.displayOpponentDisconnectTimeoutID = undefined;
-    }
-
-    function displayOpponentDisconnect(secsRemaining, wasByChoice) {
-        const opponent_disconnectedOrLostConnection = wasByChoice ? translations.onlinegame.opponent_disconnected : translations.onlinegame.opponent_lost_connection;
-        const resigningOrAborting = movesscript.isGameResignable(game.getGamefile()) ? translations.onlinegame.auto_resigning_in : translations.onlinegame.auto_aborting_in;
-        // The "You are AFK" message should overwrite, be on top of, this message,
-        // so if that is running, don't display this 1-second disconnect message, but don't cancel it either!
-        if (!afk.timeWeLoseFromAFK) statustext.showStatusForDuration(`${opponent_disconnectedOrLostConnection} ${resigningOrAborting} ${secsRemaining}...`, 1000);
-        const nextSecsRemaining = secsRemaining - 1;
-        if (nextSecsRemaining === 0) return; // Stop
-        const timeRemainUntilDisconnectLoss = disconnect.timeOpponentLoseFromDisconnect - Date.now();
-        const timeToPlayNextDisplayOpponentDisconnect = timeRemainUntilDisconnectLoss - nextSecsRemaining * 1000;
-        disconnect.displayOpponentDisconnectTimeoutID = setTimeout(displayOpponentDisconnect, timeToPlayNextDisplayOpponentDisconnect, nextSecsRemaining, wasByChoice);
-    }
-
-    function handleJoinGame(message) {
-        // The server's message looks like:
-        // {
-        //     metadata: { Variant, White, Black, TimeControl, UTCDate, UTCTime, Rated },
-        //     id, clock, publicity, youAreColor, timerWhite,
-        //     timerBlack, moves, autoAFKResignTime, disconnect, gameConclusion, drawOffer
-        // }
-
-        // We were auto-unsubbed from the invites list, BUT we want to keep open the socket!!
-        const subs = websocket.getSubs();
-        subs.invites = false;
-        subs.game = true;
-        inSync = true;
-        guititle.close();
-        guiplay.close();
-        guiplay.startOnlineGame(message);
-    }
-
     /**
      * Called when we received our opponents move. This verifies they're move
      * and claimed game conclusion is legal. If it isn't, it reports them and doesn't forward their move.
@@ -824,29 +394,29 @@
             return resyncToGame();
         }
 
-        // Convert the move from compact short format "x,y>x,yN"
-        // to long format { startCoords, endCoords, promotion }
-        /** @type {Move} */
-        let move;
-        try {
-            move = formatconverter.ShortToLong_CompactMove(message.move); // { startCoords, endCoords, promotion }
-        } catch {
-            console.error(`Opponent's move is illegal because it isn't in the correct format. Reporting... Move: ${JSON.stringify(message.move)}`);
-            const reason = 'Incorrectly formatted.';
-            return reportOpponentsMove(reason);
-        }
+    // Convert the move from compact short format "x,y>x,yN"
+    // to long format { startCoords, endCoords, promotion }
+    /** @type {Move} */
+    let move;
+    try {
+        move = formatconverter.ShortToLong_CompactMove(message.move); // { startCoords, endCoords, promotion }
+    } catch {
+        console.error(`Opponent's move is illegal because it isn't in the correct format. Reporting... Move: ${JSON.stringify(message.move)}`);
+        const reason = 'Incorrectly formatted.';
+        return reportOpponentsMove(reason);
+    }
 
         // If not legal, this will be a string for why it is illegal.
         const moveIsLegal = legalmoves.isOpponentsMoveLegal(gamefile, move, message.gameConclusion);
         if (moveIsLegal !== true) console.log(`Buddy made an illegal play: ${JSON.stringify(moveAndConclusion)}`);
         if (moveIsLegal !== true && !isPrivate) return reportOpponentsMove(moveIsLegal); // Allow illegal moves in private games
 
-        // Forward the move...
-
-        const piecemoved = gamefileutility.getPieceAtCoords(gamefile, move.startCoords);
-        const legalMoves = legalmoves.calculate(gamefile, piecemoved);
-        const endCoordsToAppendSpecial = math.deepCopyObject(move.endCoords);
-        legalmoves.checkIfMoveLegal(legalMoves, move.startCoords, endCoordsToAppendSpecial); // Passes on any special moves flags to the endCoords
+    // Forward the move...
+
+    const piecemoved = gamefileutility.getPieceAtCoords(gamefile, move.startCoords);
+    const legalMoves = legalmoves.calculate(gamefile, piecemoved);
+    const endCoordsToAppendSpecial = jsutil.deepCopyObject(move.endCoords);
+    legalmoves.checkIfMoveLegal(legalMoves, move.startCoords, endCoordsToAppendSpecial); // Passes on any special moves flags to the endCoords
 
         move.type = piecemoved.type;
         specialdetect.transferSpecialFlags_FromCoordsToMove(endCoordsToAppendSpecial, move);
@@ -855,13 +425,13 @@
         premove.submitPremove(gamefile); //Send our next premove to the server if there are any
         premove.showPremoves(gamefile); //Put the premoves back
 
-        selection.reselectPiece(); // Reselect the currently selected piece. Recalc its moves and recolor it if needed.
-
-        // Edit the clocks
-        clock.edit(message.timerWhite, message.timerBlack, message.timeNextPlayerLosesAt);
-
-        // For online games, we do NOT EVER conclude the game, so do that here if our opponents move concluded the game
-        if (gamefileutility.isGameOver(gamefile)) gamefileutility.concludeGame(gamefile);
+    selection.reselectPiece(); // Reselect the currently selected piece. Recalc its moves and recolor it if needed.
+
+    // Edit the clocks
+    clock.edit(message.timerWhite, message.timerBlack, message.timeNextPlayerLosesAt);
+
+    // For online games, we do NOT EVER conclude the game, so do that here if our opponents move concluded the game
+    if (gamefileutility.isGameOver(gamefile)) gamefileutility.concludeGame(gamefile);
 
         rescheduleAlertServerWeAFK();
         stopOpponentAFKCountdown(); // The opponent is no longer AFK if they were
@@ -871,81 +441,81 @@
         guipause.onReceiveOpponentsMove(); // Update the pause screen buttons
     }
 
-    function flashTabNameYOUR_MOVE(on) {
-        if (!loadbalancer.isPageHidden()) return document.title = tabNameFlash.originalDocumentTitle;
-
-        document.title = on ? "YOUR MOVE" : tabNameFlash.originalDocumentTitle;
-        tabNameFlash.timeoutID = setTimeout(flashTabNameYOUR_MOVE, 1500, !on);
-    }
-
-    function cancelFlashTabTimer() {
-        document.title = tabNameFlash.originalDocumentTitle;
-        clearTimeout(tabNameFlash.timeoutID);
-        tabNameFlash.timeoutID = undefined;
-    }
-
-    function scheduleMoveSound_timeoutID() {
-        if (!loadbalancer.isPageHidden()) return;
-        if (!movesscript.isGameResignable(game.getGamefile())) return;
-        const timeNextFlashFromNow = (afk.timeUntilAFKSecs * 1000) / 2;
-        tabNameFlash.moveSound_timeoutID = setTimeout(() => { sound.playSound_move(0); }, timeNextFlashFromNow);
-    }
-
-    function cancelMoveSound() {
-        clearTimeout(tabNameFlash.moveSound_timeoutID);
-        tabNameFlash.moveSound_timeoutID = undefined;
-    }
-
-    function resyncToGame() {
-        if (!inOnlineGame) return;
-        function onReplyFunc() { inSync = true; }
-        websocket.sendmessage('game', 'resync', gameID, false, onReplyFunc);
-    }
+function flashTabNameYOUR_MOVE(on) {
+    if (!loadbalancer.isPageHidden()) return document.title = tabNameFlash.originalDocumentTitle;
+
+    document.title = on ? "YOUR MOVE" : tabNameFlash.originalDocumentTitle;
+    tabNameFlash.timeoutID = setTimeout(flashTabNameYOUR_MOVE, 1500, !on);
+}
+
+function cancelFlashTabTimer() {
+    document.title = tabNameFlash.originalDocumentTitle;
+    clearTimeout(tabNameFlash.timeoutID);
+    tabNameFlash.timeoutID = undefined;
+}
+
+function scheduleMoveSound_timeoutID() {
+    if (!loadbalancer.isPageHidden()) return;
+    if (!movesscript.isGameResignable(game.getGamefile())) return;
+    const timeNextFlashFromNow = (afk.timeUntilAFKSecs * 1000) / 2;
+    tabNameFlash.moveSound_timeoutID = setTimeout(() => { sound.playSound_move(0); }, timeNextFlashFromNow);
+}
+
+function cancelMoveSound() {
+    clearTimeout(tabNameFlash.moveSound_timeoutID);
+    tabNameFlash.moveSound_timeoutID = undefined;
+}
+
+function resyncToGame() {
+    if (!inOnlineGame) return;
+    function onReplyFunc() { inSync = true; }
+    websocket.sendmessage('game', 'resync', gameID, false, onReplyFunc);
+}
+
+/**
+ * Called when the server sends us the conclusion of the game when it ends,
+ * OR we just need to resync! The game may not always be over.
+ * @param {Object} messageContents - The contents of the server message, with the properties:
+ * `gameConclusion`, `timerWhite`,`timerBlack`, `moves`, `autoAFKResignTime`, `offerDraw`
+ */
+function handleServerGameUpdate(messageContents) { // { gameConclusion, timerWhite, timerBlack, timeNextPlayerLosesAt, moves, autoAFKResignTime, offerDraw }
+    if (!inOnlineGame) return;
+    const gamefile = game.getGamefile();
+    const claimedGameConclusion = messageContents.gameConclusion;
 
     /**
-     * Called when the server sends us the conclusion of the game when it ends,
-     * OR we just need to resync! The game may not always be over.
-     * @param {Object} messageContents - The contents of the server message, with the properties:
-     * `gameConclusion`, `timerWhite`,`timerBlack`, `moves`, `autoAFKResignTime`, `offerDraw`
+     * Make sure we are in sync with the final move list.
+     * We need to do this because sometimes the game can end before the
+     * server sees our move, but on our screen we have still played it.
      */
-    function handleServerGameUpdate(messageContents) { // { gameConclusion, timerWhite, timerBlack, timeNextPlayerLosesAt, moves, autoAFKResignTime, offerDraw }
-        if (!inOnlineGame) return;
-        const gamefile = game.getGamefile();
-        const claimedGameConclusion = messageContents.gameConclusion;
-
-        /**
-         * Make sure we are in sync with the final move list.
-         * We need to do this because sometimes the game can end before the
-         * server sees our move, but on our screen we have still played it.
-         */
-        if (!synchronizeMovesList(gamefile, messageContents.moves, claimedGameConclusion)) { // Cheating detected. Already reported, don't 
-            stopOpponentAFKCountdown(); 
-            return;
-        }
-        guigameinfo.updateWhosTurn(gamefile);
-
-        // If Opponent is currently afk, display that countdown
-        if (messageContents.autoAFKResignTime && !isItOurTurn()) startOpponentAFKCountdown(messageContents.autoAFKResignTime);
-        else stopOpponentAFKCountdown();
-
-        // If opponent is currently disconnected, display that countdown
-        if (messageContents.disconnect) startOpponentDisconnectCountdown(messageContents.disconnect); // { autoDisconnectResignTime, wasByChoice }
-        else stopOpponentDisconnectCountdown();
-
-        // If the server is restarting, start displaying that info.
-        if (messageContents.serverRestartingAt) initServerRestart(messageContents.serverRestartingAt);
-        else resetServerRestarting();
-
-        drawoffers.set(messageContents.drawOffer);
-
-        // Must be set before editing the clocks.
-        gamefile.gameConclusion = claimedGameConclusion;
-
-        // When the game has ended by time/disconnect/resignation/aborted
-        clock.edit(messageContents.timerWhite, messageContents.timerBlack, messageContents.timeNextPlayerLosesAt);
-
-        if (gamefileutility.isGameOver(gamefile)) gamefileutility.concludeGame(gamefile);
-    }
+    if (!synchronizeMovesList(gamefile, messageContents.moves, claimedGameConclusion)) { // Cheating detected. Already reported, don't 
+        stopOpponentAFKCountdown(); 
+        return;
+    }
+    guigameinfo.updateWhosTurn(gamefile);
+
+    // If Opponent is currently afk, display that countdown
+    if (messageContents.autoAFKResignTime && !isItOurTurn()) startOpponentAFKCountdown(messageContents.autoAFKResignTime);
+    else stopOpponentAFKCountdown();
+
+    // If opponent is currently disconnected, display that countdown
+    if (messageContents.disconnect) startOpponentDisconnectCountdown(messageContents.disconnect); // { autoDisconnectResignTime, wasByChoice }
+    else stopOpponentDisconnectCountdown();
+
+    // If the server is restarting, start displaying that info.
+    if (messageContents.serverRestartingAt) initServerRestart(messageContents.serverRestartingAt);
+    else resetServerRestarting();
+
+    drawoffers.set(messageContents.drawOffer);
+
+    // Must be set before editing the clocks.
+    gamefile.gameConclusion = claimedGameConclusion;
+
+    // When the game has ended by time/disconnect/resignation/aborted
+    clock.edit(messageContents.timerWhite, messageContents.timerBlack, messageContents.timeNextPlayerLosesAt);
+
+    if (gamefileutility.isGameOver(gamefile)) gamefileutility.concludeGame(gamefile);
+}
 
     /**
      * Adds or deletes moves in the game until it matches the server's provided moves.
@@ -964,61 +534,6 @@
         //They will be put back later.
         if(gamefile.premovesVisible) premove.hidePremoves(gamefile);
 
-        // Early exit case. If we have played exactly 1 more move than the server,
-        // and the rest of the moves list matches, don't modify our moves,
-        // just re-submit our move!
-        const hasOneMoreMoveThanServer = gamefile.moves.length === moves.length + 1;
-        const finalMoveIsOurMove = gamefile.moves.length > 0 && movesscript.getColorThatPlayedMoveIndex(gamefile, gamefile.moves.length - 1) === ourColor;
-        const previousMoveMatches = (moves.length === 0 && gamefile.moves.length === 1) || gamefile.moves.length > 1 && moves.length > 0 && gamefile.moves[gamefile.moves.length - 2].compact === moves[moves.length - 1];
-        if (!claimedGameConclusion && hasOneMoreMoveThanServer && finalMoveIsOurMove && previousMoveMatches) {
-            console.log("Sending our move again after resyncing..");
-            return sendMove();
-        }
-
-        let aChangeWasMade = false;
-
-        while (gamefile.moves.length > moves.length) { // While we have more moves than what the server does..
-=======
-    if (!synchronizeMovesList(gamefile, messageContents.moves, claimedGameConclusion)) { // Cheating detected. Already reported, don't 
-        stopOpponentAFKCountdown(); 
-        return;
-    }
-    guigameinfo.updateWhosTurn(gamefile);
-
-    // If Opponent is currently afk, display that countdown
-    if (messageContents.autoAFKResignTime && !isItOurTurn()) startOpponentAFKCountdown(messageContents.autoAFKResignTime);
-    else stopOpponentAFKCountdown();
-
-    // If opponent is currently disconnected, display that countdown
-    if (messageContents.disconnect) startOpponentDisconnectCountdown(messageContents.disconnect); // { autoDisconnectResignTime, wasByChoice }
-    else stopOpponentDisconnectCountdown();
-
-    // If the server is restarting, start displaying that info.
-    if (messageContents.serverRestartingAt) initServerRestart(messageContents.serverRestartingAt);
-    else resetServerRestarting();
-
-    drawoffers.set(messageContents.drawOffer);
-
-    // Must be set before editing the clocks.
-    gamefile.gameConclusion = claimedGameConclusion;
-
-    // When the game has ended by time/disconnect/resignation/aborted
-    clock.edit(messageContents.timerWhite, messageContents.timerBlack, messageContents.timeNextPlayerLosesAt);
-
-    if (gamefileutility.isGameOver(gamefile)) gamefileutility.concludeGame(gamefile);
-}
-
-/**
- * Adds or deletes moves in the game until it matches the server's provided moves.
- * This can rarely happen when we move after the game is already over,
- * or if we're disconnected when our opponent made their move.
- * @param {gamefile} gamefile - The gamefile
- * @param {string[]} moves - The moves list in the most compact form: `['1,2>3,4','5,6>7,8Q']`
- * @param {string} claimedGameConclusion - The supposed game conclusion after synchronizing our opponents move
- * @returns {boolean} *false* if it detected an illegal move played by our opponent.
- */
-function synchronizeMovesList(gamefile, moves, claimedGameConclusion) {
-
     // Early exit case. If we have played exactly 1 more move than the server,
     // and the rest of the moves list matches, don't modify our moves,
     // just re-submit our move!
@@ -1030,9 +545,7 @@
         return sendMove();
     }
 
-    const originalMoveIndex = gamefile.moveIndex;
-    movepiece.forwardToFront(gamefile, { flipTurn: false, animateLastMove: false, updateProperties: false });
-    let aChangeWasMade = false;
+        let aChangeWasMade = false;
 
     while (gamefile.moves.length > moves.length) { // While we have more moves than what the server does..
         movepiece.rewindMove(gamefile, { animate: false });
@@ -1047,72 +560,11 @@
         if (thisGamefileMove) { // The move is defined
             if (thisGamefileMove.compact === moves[i]) break; // The moves MATCH
             // The moves don't match... remove this one off our list.
->>>>>>> 974c9457
             movepiece.rewindMove(gamefile, { animate: false });
             console.log("Rewound one INCORRECT move while resyncing to online game.");
             aChangeWasMade = true;
         }
-<<<<<<< HEAD
-
-        let i = moves.length - 1;
-        while (true) { // Decrement i until we find the latest move at which we're in sync, agreeing with the server about.
-            if (i === -1) break; // Beginning of game
-            const thisGamefileMove = gamefile.moves[i];
-            if (thisGamefileMove) { // The move is defined
-                if (thisGamefileMove.compact === moves[i]) break; // The moves MATCH
-                // The moves don't match... remove this one off our list.
-                movepiece.rewindMove(gamefile, { animate: false });
-                console.log("Rewound one INCORRECT move while resyncing to online game.");
-                aChangeWasMade = true;
-            }
-            i--;
-        }
-
-        // i is now the index of the latest move that MATCHES in both ours and the server's moves lists.
-
-        const opponentColor = getOpponentColor(ourColor);
-        while (i < moves.length - 1) { // Increment i, adding the server's correct moves to our moves list
-            i++;
-            const thisShortmove = moves[i]; // '1,2>3,4Q'  The shortmove from the server's move list to add
-            const move = movepiece.calculateMoveFromShortmove(gamefile, thisShortmove);
-
-            const colorThatPlayedThisMove = movesscript.getColorThatPlayedMoveIndex(gamefile, i);
-            const opponentPlayedThisMove = colorThatPlayedThisMove === opponentColor;
-
-
-            if (opponentPlayedThisMove) { // Perform legality checks
-                // If not legal, this will be a string for why it is illegal.
-                const moveIsLegal = legalmoves.isOpponentsMoveLegal(gamefile, move, claimedGameConclusion);
-                if (moveIsLegal !== true) console.log(`Buddy made an illegal play: ${thisShortmove} ${claimedGameConclusion}`);
-                if (moveIsLegal !== true && !isPrivate) { // Allow illegal moves in private games
-                    reportOpponentsMove(moveIsLegal);
-                    return false;
-                }
-
-                rescheduleAlertServerWeAFK();
-                stopOpponentAFKCountdown(); // The opponent is no longer AFK if they were
-                flashTabNameYOUR_MOVE();
-                scheduleMoveSound_timeoutID();
-            } else cancelFlashTabTimer();
-            
-            const isLastMove = i === moves.length - 1;
-            movepiece.makeMove(gamefile, move, { doGameOverChecks: isLastMove, concludeGameIfOver: false, animate: isLastMove });
-            console.log("Forwarded one move while resyncing to online game.");
-            aChangeWasMade = true;
-        }
-
-        if (aChangeWasMade) {
-            premove.clearPremoves(gamefile); //If the game is different to what the player thought it was, they might want to make a different move. 
-            selection.reselectPiece(); // Reselect the selected piece from before we resynced. Recalc its moves and recolor it if needed.
-        } else {
-            if(originalPremovesVisible) premove.showPremoves(gamefile);
-            movepiece.rewindGameToIndex(gamefile, originalMoveIndex, { removeMove: false });
-        }
-
-        return true; // No cheating detected
-=======
         i--;
->>>>>>> 974c9457
     }
 
     // i is now the index of the latest move that MATCHES in both ours and the server's moves lists.
@@ -1148,8 +600,13 @@
         aChangeWasMade = true;
     }
 
-    if (!aChangeWasMade) movepiece.rewindGameToIndex(gamefile, originalMoveIndex, { removeMove: false });
-    else selection.reselectPiece(); // Reselect the selected piece from before we resynced. Recalc its moves and recolor it if needed.
+        if (aChangeWasMade) {
+            premove.clearPremoves(gamefile); //If the game is different to what the player thought it was, they might want to make a different move. 
+            selection.reselectPiece(); // Reselect the selected piece from before we resynced. Recalc its moves and recolor it if needed.
+        } else {
+            if(originalPremovesVisible) premove.showPremoves(gamefile);
+            movepiece.rewindGameToIndex(gamefile, originalMoveIndex, { removeMove: false });
+        }
 
     return true; // No cheating detected
 }
