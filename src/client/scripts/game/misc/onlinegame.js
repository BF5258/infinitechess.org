--- conflicted
+++ resolved
@@ -400,16 +400,13 @@
         stopOpponentAFKCountdown(); // The opponent is no longer AFK if they were
         flashTabNameYOUR_MOVE(true);
         scheduleMoveSound_timeoutID();
-<<<<<<< HEAD
 
         
         premove.submitPremove();
 
         premove.showPremoves(gamefile);
 
-=======
         guipause.onReceiveOpponentsMove(); // Update the pause screen buttons
->>>>>>> cadb0ccc
     }
 
     function flashTabNameYOUR_MOVE(on) {
