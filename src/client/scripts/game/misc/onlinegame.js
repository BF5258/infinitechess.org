--- conflicted
+++ resolved
@@ -801,15 +801,12 @@
         update,
         onLostConnection,
         cancelMoveSound,
-<<<<<<< HEAD
         resetServerRestarting,
         deleteCustomVariantOptions,
         offerDraw,
         acceptDraw,
-        declineDraw
-=======
+        declineDraw,
         onGameConclude
->>>>>>> 10dee5df
     })
 
 })();