--- conflicted
+++ resolved
@@ -74,7 +74,7 @@
 	timeUntilAFKSecs_Abortable: 20, // 20 + 20 = 40 seconds
 	timeUntilAFKSecs_Untimed: 100, // 100 + 20 = 2 minutes
 	/** The amount of time we have, in milliseconds, from the time we alert the
-     * server we are afk, to the time we lose if we don't return. */
+	 * server we are afk, to the time we lose if we don't return. */
 	timerToLossFromAFK: 20000,
 	/** The ID of the timer to alert the server we are afk. */
 	timeoutID: undefined,
@@ -83,7 +83,7 @@
 	displayAFKTimeoutID: undefined,
 	/** The timeout ID of the timer to play the next violin staccato note */
 	playStaccatoTimeoutID: undefined,
-
+	
 	timeOpponentLoseFromAFK: undefined,
 	/** The timeout ID of the timer to display the next "Opponent is AFK..." message. */
 	displayOpponentAFKTimeoutID: undefined
@@ -102,7 +102,7 @@
 	/** The minute intervals at which to display on screen the server is restarting. */
 	keyMinutes: [30, 20, 15, 10, 5, 2, 1, 0],
 	/** The timeout ID of the timer to display the next "Server restarting..." message.
-     * This can be used to cancel the timer when the server informs us it's already restarted. */
+	 * This can be used to cancel the timer when the server informs us it's already restarted. */
 	timeoutID: undefined
 };
 
@@ -130,7 +130,7 @@
 
 function update() {
 	if (!inOnlineGame) return;
-
+	
 	updateAFK();
 }
 
@@ -147,8 +147,8 @@
 	if (!isItOurTurn() || gamefileutility.isGameOver(gamefile) || isPrivate && clock.isGameUntimed() || !clock.isGameUntimed() && movesscript.isGameResignable(gamefile)) return;
 	// Games with less than 2 moves played more-quickly start the AFK auto resign timer
 	const timeUntilAFKSecs = !movesscript.isGameResignable(game.getGamefile()) ? afk.timeUntilAFKSecs_Abortable
-        : clock.isGameUntimed() ? afk.timeUntilAFKSecs_Untimed
-            : afk.timeUntilAFKSecs;
+		: clock.isGameUntimed() ? afk.timeUntilAFKSecs_Untimed
+			: afk.timeUntilAFKSecs;
 	afk.timeoutID = setTimeout(tellServerWeAFK, timeUntilAFKSecs * 1000);
 }
 
@@ -162,10 +162,10 @@
 function tellServerWeAFK() {
 	websocket.sendmessage('game','AFK');
 	afk.timeWeLoseFromAFK = Date.now() + afk.timerToLossFromAFK;
-
+	
 	// Play lowtime alert sound
 	sound.playSound_lowtime();
-
+	
 	// Display on screen "You are AFK. Auto-resigning in 20..."
 	displayWeAFK(20);
 	// The first violin staccato note is played in 10 seconds
@@ -195,7 +195,7 @@
 	if (note === 'c3') sound.playSound_viola_c3();
 	else if (note === 'c4') sound.playSound_violin_c4();
 	else return console.error("Invalid violin note");
-    
+	
 	const nextSecsRemaining = secsRemaining > 5 ? secsRemaining - 1 : secsRemaining - 0.5;
 	if (nextSecsRemaining === 0) return; // Stop
 	const nextNote = nextSecsRemaining === Math.floor(nextSecsRemaining) ? 'c3' : 'c4';
@@ -359,7 +359,7 @@
 	//     id, clock, publicity, youAreColor, timerWhite,
 	//     timerBlack, moves, autoAFKResignTime, disconnect, gameConclusion, drawOffer
 	// }
-
+	
 	// We were auto-unsubbed from the invites list, BUT we want to keep open the socket!!
 	const subs = websocket.getSubs();
 	subs.invites = false;
@@ -370,78 +370,6 @@
 	guiplay.startOnlineGame(message);
 }
 
-<<<<<<< HEAD
-    /**
-     * Called when we received our opponents move. This verifies they're move
-     * and claimed game conclusion is legal. If it isn't, it reports them and doesn't forward their move.
-     * If it is legal, it forwards the game to the front, then forwards their move.
-     * @param {Object} message - The server's socket message, with the properties `move`, `gameConclusion`, `moveNumber`, `timerWhite`, `timerBlack`, `timeNextPlayerLosesAt`.
-     */
-    function handleOpponentsMove(message) { // { move, gameConclusion, moveNumber, timerWhite, timerBlack, timeNextPlayerLosesAt }
-        if (!inOnlineGame) return;
-        const moveAndConclusion = { move: message.move, gameConclusion: message.gameConclusion };
-        
-        const gamefile = game.getGamefile();
-
-        //Remove premoves from the board. They will be put back later.
-        movepiece.forwardToFront(gamefile, { flipTurn: false, animateLastMove: false, updateProperties: false });
-        premove.hidePremoves(gamefile, {clearRewindInfo: true});
-
-        // Make sure the move number matches the expected.
-        // Otherwise, we need to re-sync
-        const expectedMoveNumber = gamefile.moves.length + 1;
-        if (message.moveNumber !== expectedMoveNumber) {
-            console.log(`We have desynced from the game. Resyncing... Expected opponent's move number: ${expectedMoveNumber}. Actual: ${message.moveNumber}. Opponent's whole move: ${JSON.stringify(moveAndConclusion)}`);
-            return resyncToGame();
-        }
-
-    // Convert the move from compact short format "x,y>x,yN"
-    // to long format { startCoords, endCoords, promotion }
-    /** @type {Move} */
-    let move;
-    try {
-        move = formatconverter.ShortToLong_CompactMove(message.move); // { startCoords, endCoords, promotion }
-    } catch {
-        console.error(`Opponent's move is illegal because it isn't in the correct format. Reporting... Move: ${JSON.stringify(message.move)}`);
-        const reason = 'Incorrectly formatted.';
-        return reportOpponentsMove(reason);
-    }
-
-        // If not legal, this will be a string for why it is illegal.
-        const moveIsLegal = legalmoves.isOpponentsMoveLegal(gamefile, move, message.gameConclusion);
-        if (moveIsLegal !== true) console.log(`Buddy made an illegal play: ${JSON.stringify(moveAndConclusion)}`);
-        if (moveIsLegal !== true && !isPrivate) return reportOpponentsMove(moveIsLegal); // Allow illegal moves in private games
-
-    // Forward the move...
-
-    const piecemoved = gamefileutility.getPieceAtCoords(gamefile, move.startCoords);
-    const legalMoves = legalmoves.calculate(gamefile, piecemoved);
-    const endCoordsToAppendSpecial = jsutil.deepCopyObject(move.endCoords);
-    legalmoves.checkIfMoveLegal(legalMoves, move.startCoords, endCoordsToAppendSpecial); // Passes on any special moves flags to the endCoords
-
-        move.type = piecemoved.type;
-        specialdetect.transferSpecialFlags_FromCoordsToMove(endCoordsToAppendSpecial, move);
-        movepiece.makeMove(gamefile, move);
-
-        premove.submitPremove(gamefile); //Send our next premove to the server if there are any
-        premove.showPremoves(gamefile); //Put the premoves back
-
-    selection.reselectPiece(); // Reselect the currently selected piece. Recalc its moves and recolor it if needed.
-
-    // Edit the clocks
-    clock.edit(message.timerWhite, message.timerBlack, message.timeNextPlayerLosesAt);
-
-    // For online games, we do NOT EVER conclude the game, so do that here if our opponents move concluded the game
-    if (gamefileutility.isGameOver(gamefile)) gamefileutility.concludeGame(gamefile);
-
-        rescheduleAlertServerWeAFK();
-        stopOpponentAFKCountdown(); // The opponent is no longer AFK if they were
-        flashTabNameYOUR_MOVE(true);
-        scheduleMoveSound_timeoutID();
-
-        guipause.onReceiveOpponentsMove(); // Update the pause screen buttons
-    }
-=======
 /**
  * Called when we received our opponents move. This verifies they're move
  * and claimed game conclusion is legal. If it isn't, it reports them and doesn't forward their move.
@@ -451,16 +379,21 @@
 function handleOpponentsMove(message) { // { move, gameConclusion, moveNumber, timerWhite, timerBlack, timeNextPlayerLosesAt }
 	if (!inOnlineGame) return;
 	const moveAndConclusion = { move: message.move, gameConclusion: message.gameConclusion };
-    
+	
+	const gamefile = game.getGamefile();
+	
+	//Remove premoves from the board. They will be put back later.
+	movepiece.forwardToFront(gamefile, { flipTurn: false, animateLastMove: false, updateProperties: false });
+	premove.hidePremoves(gamefile, {clearRewindInfo: true});
+	
 	// Make sure the move number matches the expected.
 	// Otherwise, we need to re-sync
-	const gamefile = game.getGamefile();
 	const expectedMoveNumber = gamefile.moves.length + 1;
 	if (message.moveNumber !== expectedMoveNumber) {
 		console.log(`We have desynced from the game. Resyncing... Expected opponent's move number: ${expectedMoveNumber}. Actual: ${message.moveNumber}. Opponent's whole move: ${JSON.stringify(moveAndConclusion)}`);
 		return resyncToGame();
 	}
-
+	
 	// Convert the move from compact short format "x,y>x,yN"
 	// to long format { startCoords, endCoords, promotion }
 	/** @type {Move} */
@@ -472,44 +405,45 @@
 		const reason = 'Incorrectly formatted.';
 		return reportOpponentsMove(reason);
 	}
-
+	
 	// If not legal, this will be a string for why it is illegal.
 	const moveIsLegal = legalmoves.isOpponentsMoveLegal(gamefile, move, message.gameConclusion);
 	if (moveIsLegal !== true) console.log(`Buddy made an illegal play: ${JSON.stringify(moveAndConclusion)}`);
 	if (moveIsLegal !== true && !isPrivate) return reportOpponentsMove(moveIsLegal); // Allow illegal moves in private games
-
-	movepiece.forwardToFront(gamefile, { flipTurn: false, animateLastMove: false, updateProperties: false });
-
+	
 	// Forward the move...
-
+	
 	const piecemoved = gamefileutility.getPieceAtCoords(gamefile, move.startCoords);
 	const legalMoves = legalmoves.calculate(gamefile, piecemoved);
 	const endCoordsToAppendSpecial = jsutil.deepCopyObject(move.endCoords);
 	legalmoves.checkIfMoveLegal(legalMoves, move.startCoords, endCoordsToAppendSpecial); // Passes on any special moves flags to the endCoords
-
+	
 	move.type = piecemoved.type;
 	specialdetect.transferSpecialFlags_FromCoordsToMove(endCoordsToAppendSpecial, move);
 	movepiece.makeMove(gamefile, move);
-
+	
+	premove.submitPremove(gamefile); //Send our next premove to the server if there are any
+	premove.showPremoves(gamefile); //Put the premoves back
+	
 	selection.reselectPiece(); // Reselect the currently selected piece. Recalc its moves and recolor it if needed.
-
+	
 	// Edit the clocks
 	clock.edit(message.timerWhite, message.timerBlack, message.timeNextPlayerLosesAt);
-
+	
 	// For online games, we do NOT EVER conclude the game, so do that here if our opponents move concluded the game
 	if (gamefileutility.isGameOver(gamefile)) gamefileutility.concludeGame(gamefile);
-
+	
 	rescheduleAlertServerWeAFK();
 	stopOpponentAFKCountdown(); // The opponent is no longer AFK if they were
 	flashTabNameYOUR_MOVE(true);
 	scheduleMoveSound_timeoutID();
+	
 	guipause.onReceiveOpponentsMove(); // Update the pause screen buttons
 }
->>>>>>> 2c0ad23c
 
 function flashTabNameYOUR_MOVE(on) {
 	if (!loadbalancer.isPageHidden()) return document.title = tabNameFlash.originalDocumentTitle;
-
+	
 	document.title = on ? "YOUR MOVE" : tabNameFlash.originalDocumentTitle;
 	tabNameFlash.timeoutID = setTimeout(flashTabNameYOUR_MOVE, 1500, !on);
 }
@@ -548,119 +482,58 @@
 	if (!inOnlineGame) return;
 	const gamefile = game.getGamefile();
 	const claimedGameConclusion = messageContents.gameConclusion;
-
+	
 	/**
-     * Make sure we are in sync with the final move list.
-     * We need to do this because sometimes the game can end before the
-     * server sees our move, but on our screen we have still played it.
-     */
+	 * Make sure we are in sync with the final move list.
+	 * We need to do this because sometimes the game can end before the
+	 * server sees our move, but on our screen we have still played it.
+	 */
 	if (!synchronizeMovesList(gamefile, messageContents.moves, claimedGameConclusion)) { // Cheating detected. Already reported, don't 
 		stopOpponentAFKCountdown(); 
 		return;
 	}
 	guigameinfo.updateWhosTurn(gamefile);
-
+	
 	// If Opponent is currently afk, display that countdown
 	if (messageContents.autoAFKResignTime && !isItOurTurn()) startOpponentAFKCountdown(messageContents.autoAFKResignTime);
 	else stopOpponentAFKCountdown();
-
+	
 	// If opponent is currently disconnected, display that countdown
 	if (messageContents.disconnect) startOpponentDisconnectCountdown(messageContents.disconnect); // { autoDisconnectResignTime, wasByChoice }
 	else stopOpponentDisconnectCountdown();
-
+	
 	// If the server is restarting, start displaying that info.
 	if (messageContents.serverRestartingAt) initServerRestart(messageContents.serverRestartingAt);
 	else resetServerRestarting();
-
+	
 	drawoffers.set(messageContents.drawOffer);
-
+	
 	// Must be set before editing the clocks.
 	gamefile.gameConclusion = claimedGameConclusion;
-
+	
 	// When the game has ended by time/disconnect/resignation/aborted
 	clock.edit(messageContents.timerWhite, messageContents.timerBlack, messageContents.timeNextPlayerLosesAt);
-
+	
 	if (gamefileutility.isGameOver(gamefile)) gamefileutility.concludeGame(gamefile);
 }
 
-    /**
-     * Adds or deletes moves in the game until it matches the server's provided moves.
-     * This can rarely happen when we move after the game is already over,
-     * or if we're disconnected when our opponent made their move.
-     * @param {gamefile} gamefile - The gamefile
-     * @param {string[]} moves - The moves list in the most compact form: `['1,2>3,4','5,6>7,8Q']`
-     * @param {string} claimedGameConclusion - The supposed game conclusion after synchronizing our opponents move
-     * @returns {boolean} *false* if it detected an illegal move played by our opponent.
-     */
-    function synchronizeMovesList(gamefile, moves, claimedGameConclusion) {
-        
-        const originalMoveIndex = gamefile.moveIndex;
-        const originalPremovesVisible = gamefile.premovesVisible;
-        //Remove premoves from the board so other code doesn't get confused.
-        //They will be put back later.
-        if(gamefile.premovesVisible) premove.hidePremoves(gamefile);
-
-<<<<<<< HEAD
-    // Early exit case. If we have played exactly 1 more move than the server,
-    // and the rest of the moves list matches, don't modify our moves,
-    // just re-submit our move!
-    const hasOneMoreMoveThanServer = gamefile.moves.length === moves.length + 1;
-    const finalMoveIsOurMove = gamefile.moves.length > 0 && movesscript.getColorThatPlayedMoveIndex(gamefile, gamefile.moves.length - 1) === ourColor;
-    const previousMoveMatches = (moves.length === 0 && gamefile.moves.length === 1) || gamefile.moves.length > 1 && moves.length > 0 && gamefile.moves[gamefile.moves.length - 2].compact === moves[moves.length - 1];
-    if (!claimedGameConclusion && hasOneMoreMoveThanServer && finalMoveIsOurMove && previousMoveMatches) {
-        console.log("Sending our move again after resyncing..");
-        return sendMove();
-    }
-
-        let aChangeWasMade = false;
-
-    while (gamefile.moves.length > moves.length) { // While we have more moves than what the server does..
-        movepiece.rewindMove(gamefile, { animate: false });
-        console.log("Rewound one move while resyncing to online game.");
-        aChangeWasMade = true;
-    }
-
-    let i = moves.length - 1;
-    while (true) { // Decrement i until we find the latest move at which we're in sync, agreeing with the server about.
-        if (i === -1) break; // Beginning of game
-        const thisGamefileMove = gamefile.moves[i];
-        if (thisGamefileMove) { // The move is defined
-            if (thisGamefileMove.compact === moves[i]) break; // The moves MATCH
-            // The moves don't match... remove this one off our list.
-            movepiece.rewindMove(gamefile, { animate: false });
-            console.log("Rewound one INCORRECT move while resyncing to online game.");
-            aChangeWasMade = true;
-        }
-        i--;
-    }
-
-    // i is now the index of the latest move that MATCHES in both ours and the server's moves lists.
-
-    const opponentColor = getOpponentColor(ourColor);
-    while (i < moves.length - 1) { // Increment i, adding the server's correct moves to our moves list
-        i++;
-        const thisShortmove = moves[i]; // '1,2>3,4Q'  The shortmove from the server's move list to add
-        const move = movepiece.calculateMoveFromShortmove(gamefile, thisShortmove);
-
-        const colorThatPlayedThisMove = movesscript.getColorThatPlayedMoveIndex(gamefile, i);
-        const opponentPlayedThisMove = colorThatPlayedThisMove === opponentColor;
-
-
-        if (opponentPlayedThisMove) { // Perform legality checks
-            // If not legal, this will be a string for why it is illegal.
-            const moveIsLegal = legalmoves.isOpponentsMoveLegal(gamefile, move, claimedGameConclusion);
-            if (moveIsLegal !== true) console.log(`Buddy made an illegal play: ${thisShortmove} ${claimedGameConclusion}`);
-            if (moveIsLegal !== true && !isPrivate) { // Allow illegal moves in private games
-                reportOpponentsMove(moveIsLegal);
-                return false;
-            }
-
-            rescheduleAlertServerWeAFK();
-            stopOpponentAFKCountdown(); // The opponent is no longer AFK if they were
-            flashTabNameYOUR_MOVE();
-            scheduleMoveSound_timeoutID();
-        } else cancelFlashTabTimer();
-=======
+/**
+ * Adds or deletes moves in the game until it matches the server's provided moves.
+ * This can rarely happen when we move after the game is already over,
+ * or if we're disconnected when our opponent made their move.
+ * @param {gamefile} gamefile - The gamefile
+ * @param {string[]} moves - The moves list in the most compact form: `['1,2>3,4','5,6>7,8Q']`
+ * @param {string} claimedGameConclusion - The supposed game conclusion after synchronizing our opponents move
+ * @returns {boolean} *false* if it detected an illegal move played by our opponent.
+ */
+function synchronizeMovesList(gamefile, moves, claimedGameConclusion) {
+	
+	const originalMoveIndex = gamefile.moveIndex;
+	const originalPremovesVisible = gamefile.premovesVisible;
+	//Remove premoves from the board so other code doesn't get confused.
+	//They will be put back later.
+	if(gamefile.premovesVisible) premove.hidePremoves(gamefile);
+	
 	// Early exit case. If we have played exactly 1 more move than the server,
 	// and the rest of the moves list matches, don't modify our moves,
 	// just re-submit our move!
@@ -671,17 +544,15 @@
 		console.log("Sending our move again after resyncing..");
 		return sendMove();
 	}
-
-	const originalMoveIndex = gamefile.moveIndex;
-	movepiece.forwardToFront(gamefile, { flipTurn: false, animateLastMove: false, updateProperties: false });
+	
 	let aChangeWasMade = false;
-
+	
 	while (gamefile.moves.length > moves.length) { // While we have more moves than what the server does..
 		movepiece.rewindMove(gamefile, { animate: false });
 		console.log("Rewound one move while resyncing to online game.");
 		aChangeWasMade = true;
 	}
-
+	
 	let i = moves.length - 1;
 	while (true) { // Decrement i until we find the latest move at which we're in sync, agreeing with the server about.
 		if (i === -1) break; // Beginning of game
@@ -695,19 +566,19 @@
 		}
 		i--;
 	}
-
+	
 	// i is now the index of the latest move that MATCHES in both ours and the server's moves lists.
-
+	
 	const opponentColor = getOpponentColor(ourColor);
 	while (i < moves.length - 1) { // Increment i, adding the server's correct moves to our moves list
 		i++;
 		const thisShortmove = moves[i]; // '1,2>3,4Q'  The shortmove from the server's move list to add
 		const move = movepiece.calculateMoveFromShortmove(gamefile, thisShortmove);
-
+		
 		const colorThatPlayedThisMove = movesscript.getColorThatPlayedMoveIndex(gamefile, i);
 		const opponentPlayedThisMove = colorThatPlayedThisMove === opponentColor;
-
-
+		
+		
 		if (opponentPlayedThisMove) { // Perform legality checks
 			// If not legal, this will be a string for why it is illegal.
 			const moveIsLegal = legalmoves.isOpponentsMoveLegal(gamefile, move, claimedGameConclusion);
@@ -716,45 +587,39 @@
 				reportOpponentsMove(moveIsLegal);
 				return false;
 			}
-
+			
 			rescheduleAlertServerWeAFK();
 			stopOpponentAFKCountdown(); // The opponent is no longer AFK if they were
 			flashTabNameYOUR_MOVE();
 			scheduleMoveSound_timeoutID();
 		} else cancelFlashTabTimer();
->>>>>>> 2c0ad23c
-        
+		
 		const isLastMove = i === moves.length - 1;
 		movepiece.makeMove(gamefile, move, { doGameOverChecks: isLastMove, concludeGameIfOver: false, animate: isLastMove });
 		console.log("Forwarded one move while resyncing to online game.");
 		aChangeWasMade = true;
 	}
-
-<<<<<<< HEAD
-        if (aChangeWasMade) {
-            premove.clearPremoves(gamefile); //If the game is different to what the player thought it was, they might want to make a different move. 
-            selection.reselectPiece(); // Reselect the selected piece from before we resynced. Recalc its moves and recolor it if needed.
-        } else {
-            if(originalPremovesVisible) premove.showPremoves(gamefile);
-            movepiece.rewindGameToIndex(gamefile, originalMoveIndex, { removeMove: false });
-        }
-=======
-	if (!aChangeWasMade) movepiece.rewindGameToIndex(gamefile, originalMoveIndex, { removeMove: false });
-	else selection.reselectPiece(); // Reselect the selected piece from before we resynced. Recalc its moves and recolor it if needed.
->>>>>>> 2c0ad23c
-
+	
+	if (aChangeWasMade) {
+		premove.clearPremoves(gamefile); //If the game is different to what the player thought it was, they might want to make a different move. 
+		selection.reselectPiece(); // Reselect the selected piece from before we resynced. Recalc its moves and recolor it if needed.
+	} else {
+		if(originalPremovesVisible) premove.showPremoves(gamefile);
+		movepiece.rewindGameToIndex(gamefile, originalMoveIndex, { removeMove: false });
+	}
+	
 	return true; // No cheating detected
 }
 
 function reportOpponentsMove(reason) {
 	// Send the move number of the opponents move so that there's no mixup of which move we claim is illegal.
 	const opponentsMoveNumber = game.getGamefile().moves.length + 1;
-
+	
 	const message = {
 		reason,
 		opponentsMoveNumber
 	};
-
+	
 	websocket.sendmessage('game', 'report', message);
 }
 
@@ -785,7 +650,7 @@
 		scheduleMoveSound_timeoutID();
 	}
 	if (gameOptions.serverRestartingAt) initServerRestart(gameOptions.serverRestartingAt);
-    
+	
 	// These make sure it will place us in black's perspective
 	perspective.resetRotations();
 }
@@ -832,23 +697,23 @@
 function sendMove() {
 	if (!inOnlineGame || !inSync) return; // Don't do anything if it's a local game
 	if (config.DEV_BUILD) console.log("Sending our move..");
-
+	
 	const gamefile = game.getGamefile();
-
+	
 	const shortmove = movesscript.getLastMove(gamefile.moves).compact; // "x,y>x,yN"
-
+	
 	const data = {
 		move: shortmove,
 		moveNumber: gamefile.moves.length,
 		gameConclusion: gamefile.gameConclusion,
 	};
-
+	
 	websocket.sendmessage('game', 'submitmove', data, true);
-
+	
 	// Declines any open draw offer from our opponent. We don't need to inform
 	// the server because the server auto declines when we submit our move.
 	drawoffers.callback_declineDraw({ informServer: false });
-    
+	
 	rescheduleAlertServerWeAFK();
 }
 
@@ -863,7 +728,7 @@
 		}
 		return;
 	}
-
+	
 	if (movesscript.isGameResignable(gamefile)) resign();
 	else abort();
 }
@@ -894,7 +759,7 @@
 	// when we try to create our websocket!
 	// The server only allows sockets if we are either logged in, or have a browser-id cookie.
 	await memberHeader.waitUntilInitialRequestBack();
-
+	
 	const messageContents = undefined;
 	websocket.sendmessage('game', 'joingame', messageContents, true);
 }
