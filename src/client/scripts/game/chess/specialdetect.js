--- conflicted
+++ resolved
@@ -207,27 +207,6 @@
 	addPossibleEnPassant(gamefile, individualMoves, coords, color);
 }
 
-<<<<<<< HEAD
-// Use as inspiration for generating the rose piece's legal moves.
-// function roses(startCol, startRow) {
-//     let allAvailableSquares = []
-//     let movements = [[-2, -1], [-1, -2], [1, -2], [2, -1], [2, 1], [1, 2], [-1, 2], [-2, 1]]
-	
-//     for(let i = 0; i < movements.length; i++) {
-//         let last = [getSquareFromCords(startCol, startRow)]
-//         for(let j = i; j < movements.length + i; j++) {
-//             last = universal(...getCordsOfSquare(last[0]), ...movements[j % movements.length], 1)
-//             allAvailableSquares.push(last)
-//             if(last.length == 0 || getPieceFromSquare(last[last.length-1]) != undefined) break
-//         }
-//     }
-
-//     allAvailableSquares = [].concat(...allAvailableSquares)
-//     return allAvailableSquares
-// }
-
-=======
->>>>>>> 97bfb97e
 /**
  * Appends legal enpassant capture to the selected pawn's provided individual moves.
  * @param {gamefile} gamefile - The gamefile
