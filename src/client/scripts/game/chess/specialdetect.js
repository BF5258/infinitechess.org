--- conflicted
+++ resolved
@@ -54,116 +54,41 @@
  * @param {array[]} individualMoves - The legal individual moves calculated so far
  * @param {boolean} [isPremove=false] - Ignore obstructions for premoves
  */
-<<<<<<< HEAD
 function kings(gamefile, coords, color, individualMoves, isPremove=false) {
-    if (!doesPieceHaveSpecialRight(gamefile, coords)) return; // King doesn't have castling rights
-
-    const x = coords[0];
-    const y = coords[1];
-    const key = organizedlines.getKeyFromLine([1,0],coords);
-    const row = gamefile.piecesOrganizedByLines['1,0'][key];
-
-
-    // Castling. What makes a castle legal?
-
-    let leftLegal = true;
-    let rightLegal = true;
-
-    // 1. There is a piece directly left or right of us that has
-    // it's special move rights, that is atleast 3 squares away.
-
-    let left = -Infinity; // Piece directly left of king. (Infinity if none)
-    let right = Infinity; // Piece directly right of king. (Infinity if none)
-    for (let i = 0; i < row.length; i++) {
-        const thisPiece = row[i]; // { type, coords }
-        const thisCoord = thisPiece.coords;
-
-        if(isPremove && 
-            (
-            !doesPieceHaveSpecialRight(gamefile, thisCoord) ||
-            colorutil.getPieceColorFromType(thisPiece.type) !== color ||
-            thisPiece.type.startsWith('pawns')
-            )
-        ) continue; //Ignore obstructions when making premoves
-
-        if (thisCoord[0] < x && thisCoord[0] > left) left = thisCoord[0];
-        else if (thisCoord[0] > x && thisCoord[0] < right) right = thisCoord[0];
-    }
-
-    const leftDist = x - left;
-    const rightDist = right - x;
-    const leftCoord = [left, y];
-    const rightCoord = [right, y];
-    const leftPieceType = gamefileutility.getPieceTypeAtCoords(gamefile, leftCoord);
-    const rightPieceType = gamefileutility.getPieceTypeAtCoords(gamefile, rightCoord);
-    const leftColor = leftPieceType ? colorutil.getPieceColorFromType(leftPieceType) : undefined;
-    const rightColor = rightPieceType ? colorutil.getPieceColorFromType(rightPieceType) : undefined;
-
-    if (left === -Infinity || leftDist < 3 || !doesPieceHaveSpecialRight(gamefile, leftCoord) || leftColor !== color || leftPieceType.startsWith('pawns')) leftLegal = false;
-    if (right === Infinity || rightDist < 3 || !doesPieceHaveSpecialRight(gamefile, rightCoord) || rightColor !== color || rightPieceType.startsWith('pawns')) rightLegal = false;
-    if (!leftLegal && !rightLegal) return;
-
-    // 2. IF USING CHECKMATE: The king must not currently be in check,
-    // AND The square the king passes through must not be a check.
-    // The square the king lands on will be tested later, within  legalmoves.calculate()
-
-    const oppositeColor = colorutil.getOppositeColor(color);
-    if (wincondition.doesColorHaveWinCondition(gamefile, oppositeColor, 'checkmate') && !isPremove) {
-        if (gamefile.inCheck) return; // Not legal if in check
-
-        // Simulate the space in-between
-
-        const king = gamefileutility.getPieceAtCoords(gamefile, coords); // { type, index, coords }
-        if (leftLegal) {
-            const middleSquare = [x - 1, y];
-            if (checkdetection.doesMovePutInCheck(gamefile, king, middleSquare, color)) leftLegal = false;
-        } if (rightLegal) {
-            const middleSquare = [x + 1, y];
-            if (checkdetection.doesMovePutInCheck(gamefile, king, middleSquare, color)) rightLegal = false;
-        }
-    }
-
-    // Add move
-
-    if (leftLegal) {
-        const specialMove = [coords[0] - 2, coords[1]];
-        specialMove.castle = { dir: -1, coords: leftCoord};
-        individualMoves.push(specialMove);
-    }
-
-    if (rightLegal) {
-        const specialMove = [coords[0] + 2, coords[1]];
-        specialMove.castle = { dir: 1, coords: rightCoord};
-        individualMoves.push(specialMove);
-    }
-=======
-function kings(gamefile, coords, color, individualMoves) {
 	if (!doesPieceHaveSpecialRight(gamefile, coords)) return; // King doesn't have castling rights
-
+	
 	const x = coords[0];
 	const y = coords[1];
 	const key = organizedlines.getKeyFromLine([1,0],coords);
 	const row = gamefile.piecesOrganizedByLines['1,0'][key];
-
-
+	
+	
 	// Castling. What makes a castle legal?
-
+	
 	let leftLegal = true;
 	let rightLegal = true;
-
+	
 	// 1. There is a piece directly left or right of us that has
 	// it's special move rights, that is atleast 3 squares away.
-
+	
 	let left = -Infinity; // Piece directly left of king. (Infinity if none)
 	let right = Infinity; // Piece directly right of king. (Infinity if none)
 	for (let i = 0; i < row.length; i++) {
 		const thisPiece = row[i]; // { type, coords }
 		const thisCoord = thisPiece.coords;
-
+		
+		if(isPremove && 
+			(
+			!doesPieceHaveSpecialRight(gamefile, thisCoord) ||
+			colorutil.getPieceColorFromType(thisPiece.type) !== color ||
+			thisPiece.type.startsWith('pawns')
+			)
+		) continue; //Ignore obstructions when making premoves
+		
 		if (thisCoord[0] < x && thisCoord[0] > left) left = thisCoord[0];
 		else if (thisCoord[0] > x && thisCoord[0] < right) right = thisCoord[0];
 	}
-
+	
 	const leftDist = x - left;
 	const rightDist = right - x;
 	const leftCoord = [left, y];
@@ -172,21 +97,21 @@
 	const rightPieceType = gamefileutility.getPieceTypeAtCoords(gamefile, rightCoord);
 	const leftColor = leftPieceType ? colorutil.getPieceColorFromType(leftPieceType) : undefined;
 	const rightColor = rightPieceType ? colorutil.getPieceColorFromType(rightPieceType) : undefined;
-
+	
 	if (left === -Infinity || leftDist < 3 || !doesPieceHaveSpecialRight(gamefile, leftCoord) || leftColor !== color || leftPieceType.startsWith('pawns')) leftLegal = false;
 	if (right === Infinity || rightDist < 3 || !doesPieceHaveSpecialRight(gamefile, rightCoord) || rightColor !== color || rightPieceType.startsWith('pawns')) rightLegal = false;
 	if (!leftLegal && !rightLegal) return;
-
+	
 	// 2. IF USING CHECKMATE: The king must not currently be in check,
 	// AND The square the king passes through must not be a check.
 	// The square the king lands on will be tested later, within  legalmoves.calculate()
-
+	
 	const oppositeColor = colorutil.getOppositeColor(color);
-	if (gamerules.doesColorHaveWinCondition(gamefile.gameRules, oppositeColor, 'checkmate')) {
+	if (gamerules.doesColorHaveWinCondition(gamefile, oppositeColor, 'checkmate') && !isPremove) {
 		if (gamefile.inCheck) return; // Not legal if in check
-
+		
 		// Simulate the space in-between
-
+		
 		const king = gamefileutility.getPieceAtCoords(gamefile, coords); // { type, index, coords }
 		if (leftLegal) {
 			const middleSquare = [x - 1, y];
@@ -196,21 +121,20 @@
 			if (checkdetection.doesMovePutInCheck(gamefile, king, middleSquare, color)) rightLegal = false;
 		}
 	}
-
+	
 	// Add move
-
+	
 	if (leftLegal) {
 		const specialMove = [coords[0] - 2, coords[1]];
-		specialMove.castle = { dir: -1, coord: leftCoord};
+		specialMove.castle = { dir: -1, coords: leftCoord};
 		individualMoves.push(specialMove);
 	}
-
+	
 	if (rightLegal) {
 		const specialMove = [coords[0] + 2, coords[1]];
-		specialMove.castle = { dir: 1, coord: rightCoord};
+		specialMove.castle = { dir: 1, coords: rightCoord};
 		individualMoves.push(specialMove);
 	}
->>>>>>> 2c0ad23c
 }
 
 /**
@@ -224,79 +148,59 @@
  * @param {boolean} [isPremove=false] - Ignore obstructions for premoves
  */
 function pawns(gamefile, coords, color, individualMoves, isPremove=false) {
-    /**
-     * When premoving allways show captures and single push.
-     * Double push is only shown if the pawn has special rights.
-    */      
-
+	/**
+	 * When premoving allways show captures and single push.
+	 * Double push is only shown if the pawn has special rights.
+	*/      
+	
 	// White and black pawns move and capture in opposite directions.
 	const yOneorNegOne = color === 'white' ? 1 : -1; 
-
+	
 	// How do we go about calculating a pawn's legal moves?
-
+	
 	// 1. It can move forward if there is no piece there
-
-<<<<<<< HEAD
-    // Is there a piece in front of it?
-    const coordsInFront = [coords[0], coords[1] + yOneorNegOne];
-    if (!gamefileutility.getPieceTypeAtCoords(gamefile, coordsInFront) || isPremove) {
-        individualMoves.push(coordsInFront); // No piece, add the move
-
-        // Is the double push legal?
-        const doublePushCoord = [coordsInFront[0], coordsInFront[1] + yOneorNegOne];
-        const pieceAtCoords = isPremove? undefined:gamefileutility.getPieceTypeAtCoords(gamefile, doublePushCoord);
-        if (!pieceAtCoords && doesPieceHaveSpecialRight(gamefile, coords)) individualMoves.push(doublePushCoord); // Add the double push!
-    }
-    
-    // 2. It can capture diagonally if there are opponent pieces there
-=======
+	
 	// Is there a piece in front of it?
 	const coordsInFront = [coords[0], coords[1] + yOneorNegOne];
-	if (!gamefileutility.getPieceTypeAtCoords(gamefile, coordsInFront)) {
+	if (!gamefileutility.getPieceTypeAtCoords(gamefile, coordsInFront) || isPremove) {
 		individualMoves.push(coordsInFront); // No piece, add the move
-
+		
 		// Is the double push legal?
 		const doublePushCoord = [coordsInFront[0], coordsInFront[1] + yOneorNegOne];
-		const pieceAtCoords = gamefileutility.getPieceTypeAtCoords(gamefile, doublePushCoord);
+		const pieceAtCoords = isPremove? undefined:gamefileutility.getPieceTypeAtCoords(gamefile, doublePushCoord);
 		if (!pieceAtCoords && doesPieceHaveSpecialRight(gamefile, coords)) individualMoves.push(doublePushCoord); // Add the double push!
 	}
-
+	
 	// 2. It can capture diagonally if there are opponent pieces there
->>>>>>> 2c0ad23c
-
+	
 	const coordsToCapture = [
-        [coords[0] - 1, coords[1] + yOneorNegOne],
-        [coords[0] + 1, coords[1] + yOneorNegOne]
-    ];
-<<<<<<< HEAD
-
-    //Allways show diagonal premoves.
-    if(isPremove) {
-        individualMoves.push(...coordsToCapture);
-        return;
-    }
-
-    for (let i = 0; i < 2; i++) {
-        const thisCoordsToCapture = coordsToCapture[i];
-=======
+		[coords[0] - 1, coords[1] + yOneorNegOne],
+		[coords[0] + 1, coords[1] + yOneorNegOne]
+	];
+	
+	//Allways show diagonal premoves.
+	if(isPremove) {
+		individualMoves.push(...coordsToCapture);
+		return;
+	}
+	
 	for (let i = 0; i < 2; i++) {
 		const thisCoordsToCapture = coordsToCapture[i];
->>>>>>> 2c0ad23c
-
+		
 		// Is there an enemy piece at this coords?
 		const pieceAtCoords = gamefileutility.getPieceTypeAtCoords(gamefile, thisCoordsToCapture);
 		if (!pieceAtCoords) continue; // No piece, skip
-
+		
 		// There is a piece. Make sure it's a different color
 		const colorOfPiece = colorutil.getPieceColorFromType(pieceAtCoords);
 		if (color === colorOfPiece) continue; // Same color, don't add the capture
-
+		
 		// Make sure it isn't a void
 		if (pieceAtCoords === 'voidsN') continue;
-
+		
 		individualMoves.push(thisCoordsToCapture); // Good to add the capture!
 	}
-
+	
 	// 3. It can capture en passant if a pawn next to it just pushed twice.
 	addPossibleEnPassant(gamefile, individualMoves, coords, color);
 }
@@ -305,7 +209,7 @@
 // function roses(startCol, startRow) {
 //     let allAvailableSquares = []
 //     let movements = [[-2, -1], [-1, -2], [1, -2], [2, -1], [2, 1], [1, 2], [-1, 2], [-2, 1]]
-    
+	
 //     for(let i = 0; i < movements.length; i++) {
 //         let last = [getSquareFromCords(startCol, startRow)]
 //         for(let j = i; j < movements.length + i; j++) {
@@ -329,26 +233,26 @@
 // If it can capture en passant, the move is appended to  legalmoves
 function addPossibleEnPassant(gamefile, individualMoves, coords, color) {
 	if (!gamefile.enpassant) return; // No enpassant flag on the game, no enpassant possible
-
+	
 	const xLandDiff = gamefile.enpassant[0] - coords[0];
 	const oneOrNegOne = color === 'white' ? 1 : -1;
 	if (Math.abs(xLandDiff) !== 1) return; // Not immediately left or right of us
 	if (coords[1] + oneOrNegOne !== gamefile.enpassant[1]) return; // Not one in front of us
-
+	
 	const captureSquare = [coords[0] + xLandDiff, coords[1] + oneOrNegOne];
-
+	
 	const capturedPieceSquare = [coords[0] + xLandDiff, coords[1]];
 	const capturedPieceType = gamefileutility.getPieceTypeAtCoords(gamefile, capturedPieceSquare);
 	// cannot capture nothing en passant
 	if (!capturedPieceType) return;
 	// cannot capture own piece en passant
 	if (color === colorutil.getPieceColorFromType(capturedPieceType)) return;
-
+	
 	// It is capturable en passant!
-
+	
 	// Extra check to make sure there's no piece (bug if so)
 	if (gamefileutility.getPieceTypeAtCoords(gamefile, captureSquare)) return console.error("We cannot capture onpassant onto a square with an existing piece! " + captureSquare);
-
+	
 	// TAG THIS MOVE as an en passant capture!! gamefile looks for this tag
 	// on the individual move to detect en passant captures and to know what piece to delete
 	captureSquare.enpassant = -oneOrNegOne;
@@ -377,14 +281,14 @@
 function isPawnPromotion(gamefile, type, coordsClicked) {
 	if (!type.startsWith('pawns')) return false;
 	if (!gamefile.gameRules.promotionRanks) return false; // This game doesn't have promotion.
-
+	
 	const color = colorutil.getPieceColorFromType(type);
 	const promotionRank = color === 'white' ? gamefile.gameRules.promotionRanks[0]
-        : color === 'black' ? gamefile.gameRules.promotionRanks[1]
-            : undefined; // Can neutral pawns promote???
-
+		: color === 'black' ? gamefile.gameRules.promotionRanks[1]
+			: undefined; // Can neutral pawns promote???
+	
 	if (coordsClicked[1] === promotionRank) return true;
-
+	
 	return false;
 }
 
