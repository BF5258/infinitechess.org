--- conflicted
+++ resolved
@@ -28,13 +28,8 @@
  * @param {Object} [options.clockValues] - Any already existing clock values for the gamefile, in the format `{ timerWhite, timerBlack, timeNextPlayerLosesAt }`
  * @returns {Object} The gamefile
  */
-<<<<<<< HEAD
-function gamefile(metadata, { moves = [], variantOptions, gameConclusion } = {}) {
-	
-=======
 function gamefile(metadata, { moves = [], variantOptions, gameConclusion, clockValues } = {}) {
-
->>>>>>> 97bfb97e
+	
 	// Everything for JSDoc stuff...
 	
 	/** Information about the game */
@@ -178,9 +173,6 @@
 	this.specialMoves = undefined;
 	/** Contains the methods for undo'ing special moves for this game. */
 	this.specialUndos = undefined;
-<<<<<<< HEAD
-	
-=======
 
 	this.clocks = {
 		/** The time each player has remaining, in milliseconds. */
@@ -211,7 +203,6 @@
 		/** True if the game is not timed. @type {Boolean}*/
 		untimed: undefined,
 	};
->>>>>>> 97bfb97e
 	// JSDoc stuff over...
 	
 	// this.metadata = metadata; // Breaks the above JSDoc
