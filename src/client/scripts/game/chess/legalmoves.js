--- conflicted
+++ resolved
@@ -76,15 +76,9 @@
      * - `isPremove`: Allows pieces to move through and into others. Used when premoving.
      * @returns {LegalMoves} The legalmoves object with the properties `individual`, `horizontal`, `vertical`, `diagonalUp`, `diagonalDown`.
      */
-<<<<<<< HEAD
     function calculate(gamefile, piece, { onlyCalcSpecials = false, isPremove = false } = {}) { // piece: { type, coords }
-        if (piece.index == null) throw new Error("To calculate a piece's legal moves, we must have the index property.")
-        const coords = piece.coords
-=======
-    function calculate(gamefile, piece, { onlyCalcSpecials = false } = {}) { // piece: { type, coords }
         if (piece.index == null) throw new Error("To calculate a piece's legal moves, we must have the index property.");
         const coords = piece.coords;
->>>>>>> 51e1f67d
         const type = piece.type;
         const trimmedType = math.trimWorBFromType(type);
         const color = math.getPieceColorFromType(type); // Color of piece calculating legal moves of
@@ -100,15 +94,10 @@
 
             // Legal jumping/individual moves
     
-<<<<<<< HEAD
-            shiftIndividualMovesetByCoords(thisPieceMoveset.individual, coords)
+            shiftIndividualMovesetByCoords(thisPieceMoveset.individual, coords);
             legalIndividualMoves = isPremove?
                 thisPieceMoveset.individual :
                 moves_RemoveOccupiedByFriendlyPieceOrVoid(gamefile, thisPieceMoveset.individual, color);
-=======
-            shiftIndividualMovesetByCoords(thisPieceMoveset.individual, coords);
-            legalIndividualMoves = moves_RemoveOccupiedByFriendlyPieceOrVoid(gamefile, thisPieceMoveset.individual, color);
->>>>>>> 51e1f67d
             
             // Legal sliding moves
             if (thisPieceMoveset.sliding) {
@@ -126,11 +115,7 @@
         }
         
         // Add any special moves!
-<<<<<<< HEAD
         if (gamefile.specialDetects[trimmedType]) gamefile.specialDetects[trimmedType](gamefile, coords, color, legalIndividualMoves, isPremove);
-=======
-        if (gamefile.specialDetects[trimmedType]) gamefile.specialDetects[trimmedType](gamefile, coords, color, legalIndividualMoves);
->>>>>>> 51e1f67d
 
         const moves = {
             individual: legalIndividualMoves,
