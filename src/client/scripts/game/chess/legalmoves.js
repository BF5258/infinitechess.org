
/*
 * This script calculates legal moves
 */

"use strict";

// Custom type definitions...

/** An object containing all the legal moves of a piece.
 * @typedef {Object} LegalMoves
 * @property {Object} individual - A list of the legal jumping move coordinates: `[[1,2], [2,1]]`
 * @property {Object} sliding - A dict containing length-2 arrays with the legal left and right slide limits: `{[1,0]:[-5, Infinity]}`
 */

const legalmoves = (function() {

    /**
     * Calculates the area around you in which jumping pieces can land on you from that distance.
     * This is used for efficient calculating if a king move would put you in check.
     * Must be called after the piece movesets are initialized. 
     * In the format: `{ '1,2': ['knights', 'chancellors'], '1,0': ['guards', 'king']... }`
     * DOES NOT include pawn moves.
     * @returns {gamefile} gamefile - The gamefile
     * @returns {Object} The vicinity object
     */
    function genVicinity(gamefile) {
        const vicinity = {};
        if (!gamefile.pieceMovesets) return console.error("Cannot generate vicinity before pieceMovesets is initialized.");

        // For every piece moveset...
        for (let i = 0; i < pieces.white.length; i++) {
            const thisPieceType = pieces.white[i];
            let thisPieceIndividualMoveset;
            if (getPieceMoveset(gamefile, thisPieceType).individual) thisPieceIndividualMoveset = getPieceMoveset(gamefile, thisPieceType).individual;
            else thisPieceIndividualMoveset = [];

            // For each individual move...
            for (let a = 0; a < thisPieceIndividualMoveset.length; a++) {
                const thisIndividualMove = thisPieceIndividualMoveset[a];
                
                // Convert the move into a key
                const key = math.getKeyFromCoords(thisIndividualMove);

                // Make sure the key's already initialized
                if (!vicinity[key]) vicinity[key] = [];

                const pieceTypeConcat = math.trimWorBFromType(thisPieceType); // Remove the 'W'/'B' from end of type

                // Make sure the key contains the piece type that can capture from that distance
                if (!vicinity[key].includes(pieceTypeConcat)) vicinity[key].push(pieceTypeConcat);
            }
        }
        return vicinity;
    }

    /**
     * Gets the moveset of the type of piece specified.
     * @param {gamefile} gamefile - The gamefile 
     * @param {string} pieceType - The type of piece
     * @returns {Object} A moveset object with the properties `individual`, `horizontal`, `vertical`, `diagonalUp`, `diagonalDown`.
     */
    function getPieceMoveset(gamefile, pieceType) {
        pieceType = math.trimWorBFromType(pieceType); // Remove the 'W'/'B' from end of type
        const movesetFunc = gamefile.pieceMovesets[pieceType];
        if (!movesetFunc) return {}; // Piece doesn't have a specified moveset (could be neutral). Return empty.
        return movesetFunc(); // Calling these parameters as a function returns their moveset.
    }

    /**
     * Calculates the legal moves of the provided piece in the provided gamefile.
     * @param {gamefile} gamefile - The gamefile
     * @param {Piece} piece - The piece: `{ type, coords, index }`
     * @param {Object} options - An object that may contains options.
     * - `onlyCalcSpecials`: When *true*, will only calculate the legal special moves of the piece. Default: *false*
     * - `isPremove`: Allows pieces to move through and into others. Used when premoving.
     * @returns {LegalMoves} The legalmoves object with the properties `individual`, `horizontal`, `vertical`, `diagonalUp`, `diagonalDown`.
     */
<<<<<<< HEAD
    function calculate(gamefile, piece, { onlyCalcSpecials = false, isPremove = false } = {}) { // piece: { type, coords }
        if (piece.index == null) throw new Error("To calculate a piece's legal moves, we must have the index property.");
=======
    function calculate(gamefile, piece, { onlyCalcSpecials = false } = {}) { // piece: { type, coords }
        if (piece.index === undefined) throw new Error("To calculate a piece's legal moves, we must have the index property.");
>>>>>>> cadb0ccc
        const coords = piece.coords;
        const type = piece.type;
        const trimmedType = math.trimWorBFromType(type);
        const color = math.getPieceColorFromType(type); // Color of piece calculating legal moves of

        // if (color !== gamefile.whosTurn && !options.getEM()) return { individual: [] } // No legal moves if its not their turn!!

        const thisPieceMoveset = getPieceMoveset(gamefile, type); // Default piece moveset

        let legalIndividualMoves = [];
        const legalSliding = {};

        if (!onlyCalcSpecials) {

            // Legal jumping/individual moves
    
            shiftIndividualMovesetByCoords(thisPieceMoveset.individual, coords);
            legalIndividualMoves = isPremove?
                thisPieceMoveset.individual :
                moves_RemoveOccupiedByFriendlyPieceOrVoid(gamefile, thisPieceMoveset.individual, color);
            
            // Legal sliding moves
            if (thisPieceMoveset.sliding) {
                const lines = gamefile.startSnapshot.slidingPossible;
                for (let i = 0; i < lines.length; i++) {
                    const line = lines[i];
                    if (!thisPieceMoveset.sliding[line]) continue;
                    const key = organizedlines.getKeyFromLine(line,coords);
                    legalSliding[line] = isPremove?
                        [-Infinity, Infinity] :
                        slide_CalcLegalLimit(gamefile.piecesOrganizedByLines[line][key],line, thisPieceMoveset.sliding[line], coords, color);
                };
            };

        }
        
        // Add any special moves!
        if (gamefile.specialDetects[trimmedType]) gamefile.specialDetects[trimmedType](gamefile, coords, color, legalIndividualMoves, isPremove);

        const moves = {
            individual: legalIndividualMoves,
            sliding: legalSliding
        };
        
        checkdetection.removeMovesThatPutYouInCheck(gamefile, moves, piece, color);

        return moves;
    }

    /**
     * Shifts/translates the individual/jumping portion
     * of a moveset by the coordinates of a piece.
     * @param {number[][]} indivMoveset - The list of individual/jumping moves this moveset has: `[[1,2],[2,1]]`
     */
    function shiftIndividualMovesetByCoords(indivMoveset, coords) {
        if (!indivMoveset) return;
        indivMoveset.forEach((indivMove) => {
            indivMove[0] += coords[0];
            indivMove[1] += coords[1];
        });
    }

    // Accepts array of moves, returns new array with illegal moves removed due to pieces occupying.
    function moves_RemoveOccupiedByFriendlyPieceOrVoid(gamefile, individualMoves, color) {
        if (!individualMoves) return; // No jumping moves possible

        for (let i = individualMoves.length - 1; i >= 0; i--) {
            const thisMove = individualMoves[i];

            // Is there a piece on this square?
            const pieceAtSquare = gamefileutility.getPieceTypeAtCoords(gamefile, thisMove);
            if (!pieceAtSquare) continue; // Next move if there is no square here

            // Do the colors match?
            const pieceAtSquareColor = math.getPieceColorFromType(pieceAtSquare);

            // If they match colors, move is illegal because we cannot capture friendly pieces. Remove the move.
            // ALSO remove if it's a void!
            if (color === pieceAtSquareColor
             || pieceAtSquare === 'voidsN') individualMoves.splice(i, 1);
        }

        return individualMoves;
    }

    /**
     * Takes in specified organized list, direction of the slide, the current moveset...
     * Shortens the moveset by pieces that block it's path.
     * @param {Piece[]} line - The list of pieces on this line 
     * @param {number[]} direction - The direction of the line: `[dx,dy]` 
     * @param {number[]} slideMoveset - How far this piece can slide in this direction: `[left,right]`. If the line is vertical, this is `[bottom,top]`
     * @param {number[]} coords - The coordinates of the piece with the specified slideMoveset.
     * @param {string} color - The color of friendlies
     */
    function slide_CalcLegalLimit(line, direction, slideMoveset, coords, color) {

        if (!slideMoveset) return; // Return undefined if there is no slide moveset

        // The default slide is [-Infinity, Infinity], change that if there are any pieces blocking our path!

        // For most we'll be comparing the x values, only exception is the vertical lines.
        const axis = direction[0] === 0 ? 1 : 0; 
        const limit = math.copyCoords(slideMoveset);
        // Iterate through all pieces on same line
        for (let i = 0; i < line.length; i++) {
            // What are the coords of this piece?
            const thisPiece = line[i]; // { type, coords }
            const thisPieceSteps = Math.floor((thisPiece.coords[axis] - coords[axis]) / direction[axis]);
            const thisPieceColor = math.getPieceColorFromType(thisPiece.type);
            const isFriendlyPiece = color === thisPieceColor;
            const isVoid = thisPiece.type === 'voidsN';
            // Is the piece to the left of us or right of us?
            if (thisPieceSteps < 0) { // To our left

                // What would our new left slide limit be? If it's an opponent, it's legal to capture it.
                const newLeftSlideLimit = isFriendlyPiece || isVoid ? thisPieceSteps + 1 : thisPieceSteps;
                // If the piece x is closer to us than our current left slide limit, update it
                if (newLeftSlideLimit > limit[0]) limit[0] = newLeftSlideLimit;

            } else if (thisPieceSteps > 0) { // To our right

                // What would our new right slide limit be? If it's an opponent, it's legal to capture it.
                const newRightSlideLimit = isFriendlyPiece || isVoid ? thisPieceSteps - 1 : thisPieceSteps;
                // If the piece x is closer to us than our current left slide limit, update it
                if (newRightSlideLimit < limit[1]) limit[1] = newRightSlideLimit;

            } // else this is us, don't do anything.
        }
        return limit;
    }

    /**
     * Checks if the provided move start and end coords is one of the
     * legal moves in the provided legalMoves object.
     * 
     * **This will modify** the provided endCoords to attach any special move flags.
     * @param {number[]} startCoords
     * @param {LegalMoves} legalMoves - The legalmoves object with the properties `individual`, `horizontal`, `vertical`, `diagonalUp`, `diagonalDown`.
     * @param {number[]} endCoords 
     * @param {Object} options - An object that may contain the options:
     * - `ignoreIndividualMoves`: Whether to ignore individual (jumping) moves. Default: *false*.
     * @returns {boolean} *true* if the provided legalMoves object contains the provided endCoords.
     */
    function checkIfMoveLegal(legalMoves, startCoords, endCoords, { ignoreIndividualMoves } = {}) {
        // Return if it's the same exact square
        if (math.areCoordsEqual(startCoords, endCoords)) return false;

        // Do one of the individual moves match?
        if (!ignoreIndividualMoves) {
            const individual = legalMoves.individual;
            const length = !individual ? 0 : individual.length;
            for (let i = 0; i < length; i++) {
                const thisIndividual = individual[i];
                if (!math.areCoordsEqual(endCoords, thisIndividual)) continue;
                // Subtle way of passing on the TAG of all special moves!
                specialdetect.transferSpecialFlags_FromCoordsToCoords(thisIndividual, endCoords);
                return true;
            }
        }

        for (const strline in legalMoves.sliding) {
            const line = math.getCoordsFromKey(strline); // 'dx,dy'
            const limits = legalMoves.sliding[strline]; // [leftLimit,rightLimit]

            const selectedPieceLine = organizedlines.getKeyFromLine(line,startCoords);
            const clickedCoordsLine = organizedlines.getKeyFromLine(line,endCoords);
            if (!limits || selectedPieceLine !== clickedCoordsLine) continue;

            if (!doesSlidingMovesetContainSquare(limits, line, startCoords, endCoords)) continue;
            return true;
        }
        return false;
    }

    /**
     * Tests if the provided move is legal to play in this game.
     * This accounts for the piece color AND legal promotions, AND their claimed game conclusion.
     * @param {gamefile} gamefile - The gamefile
     * @param {Move} move - The move, with the bare minimum properties: `{ startCoords, endCoords, promotion }`
     * @returns {boolean | string} *true* If the move is legal, otherwise a string containing why it is illegal.
     */
    function isOpponentsMoveLegal(gamefile, move, claimedGameConclusion) {
        if (!move) {
            console.log("Opponents move is illegal because it is not defined. There was likely an error in converting it to long format.");
            return 'Move is not defined. Probably an error in converting it to long format.';
        }
        // Don't modify the original move. This is because while it's simulated,
        // more properties are added such as `rewindInfo`.
        const moveCopy = math.deepCopyObject(move);

        const inCheckB4Forwarding = math.deepCopyObject(gamefile.inCheck);
        const attackersB4Forwarding = math.deepCopyObject(gamefile.attackers);

        const originalMoveIndex = gamefile.moveIndex; // Used to return to this move after we're done simulating
        movepiece.forwardToFront(gamefile, { flipTurn: false, animateLastMove: false, updateData: false, updateProperties: false, simulated: true });

        // Make sure a piece exists on the start coords
        const piecemoved = gamefileutility.getPieceAtCoords(gamefile, moveCopy.startCoords); // { type, index, coords }
        if (!piecemoved) {
            console.log(`Opponent's move is illegal because no piece exists at the startCoords. Move: ${JSON.stringify(moveCopy)}`);
            return rewindGameAndReturnReason('No piece exists at start coords.');
        }

        // Make sure it's the same color as your opponent.
        const colorOfPieceMoved = math.getPieceColorFromType(piecemoved.type);
        if (colorOfPieceMoved !== gamefile.whosTurn) {
            console.log(`Opponent's move is illegal because you can't move a non-friendly piece. Move: ${JSON.stringify(moveCopy)}`);
            return rewindGameAndReturnReason("Can't move a non-friendly piece.");
        }

        // If there is a promotion, make sure that's legal
        if (moveCopy.promotion) {
            if (!piecemoved.type.startsWith('pawns')) {
                console.log(`Opponent's move is illegal because you can't promote a non-pawn. Move: ${JSON.stringify(moveCopy)}`);
                return rewindGameAndReturnReason("Can't promote a non-pawn.");
            }
            const colorPromotedTo = math.getPieceColorFromType(moveCopy.promotion);
            if (gamefile.whosTurn !== colorPromotedTo) {
                console.log(`Opponent's move is illegal because they promoted to the opposite color. Move: ${JSON.stringify(moveCopy)}`);
                return rewindGameAndReturnReason("Can't promote to opposite color.");
            }
            const strippedPromotion = math.trimWorBFromType(moveCopy.promotion);
            if (!gamefile.gameRules.promotionsAllowed[gamefile.whosTurn].includes(strippedPromotion)) {
                console.log(`Opponent's move is illegal because the specified promotion is illegal. Move: ${JSON.stringify(moveCopy)}`);
                return rewindGameAndReturnReason('Specified promotion is illegal.');
            }
        } else { // No promotion, make sure they AREN'T moving to a promotion rank! That's also illegal.
            if (specialdetect.isPawnPromotion(gamefile, piecemoved.type, moveCopy.endCoords)) {
                console.log(`Opponent's move is illegal because they didn't promote at the promotion line. Move: ${JSON.stringify(moveCopy)}`);
                return rewindGameAndReturnReason("Didn't promote when moved to promotion line.");
            }
        }

        // Test if that piece's legal moves contain the destinationCoords.
        const legalMoves = legalmoves.calculate(gamefile, piecemoved);
        // This should pass on any special moves tags at the same time.
        if (!legalmoves.checkIfMoveLegal(legalMoves, moveCopy.startCoords, moveCopy.endCoords)) { // Illegal move
            console.log(`Opponent's move is illegal because the destination coords are illegal. Move: ${JSON.stringify(moveCopy)}`);
            return rewindGameAndReturnReason(`Destination coordinates are illegal. inCheck: ${JSON.stringify(gamefile.inCheck)}. attackers: ${JSON.stringify(gamefile.attackers)}. originalMoveIndex: ${originalMoveIndex}. inCheckB4Forwarding: ${inCheckB4Forwarding}. attackersB4Forwarding: ${JSON.stringify(attackersB4Forwarding)}`);
        }

        // Check the resulting game conclusion from the move and if that lines up with the opponents claim.
        // Only do so if the win condition is decisive (exclude win conditions declared by the server,
        // such as time, aborted, resignation, disconnect)
        if (claimedGameConclusion === false || wincondition.isGameConclusionDecisive(claimedGameConclusion)) {
            const color = math.getPieceColorFromType(piecemoved.type);
            const infoAboutSimulatedMove = movepiece.simulateMove(gamefile, moveCopy, color, { doGameOverChecks: true }); // { isCheck, gameConclusion }
            if (infoAboutSimulatedMove.gameConclusion !== claimedGameConclusion) {
                console.log(`Opponent's move is illegal because gameConclusion doesn't match. Should be "${infoAboutSimulatedMove.gameConclusion}", received "${claimedGameConclusion}". Their move: ${JSON.stringify(moveCopy)}`);
                return rewindGameAndReturnReason(`Game conclusion isn't correct. Received: ${claimedGameConclusion}. Should be ${infoAboutSimulatedMove.gameConclusion}`);
            }
        }

        // Did they have enough time to zoom out as far as they moved?
        // IMPLEMENT AFTER BIG DECIMALS.
        // The gamefile's metadata contains the start time of the game.
        // Use that to determine if they've had enough time to zoom as
        // far as they did since the game began
        // ...

        // Rewind the game back to the index we were originally on before simulating
        movepiece.rewindGameToIndex(gamefile, originalMoveIndex, { removeMove: false, updateData: false });

        return true; // By this point, nothing illegal!

        function rewindGameAndReturnReason(reasonIllegal) {
            // Rewind the game back to the index we were originally on
            movepiece.rewindGameToIndex(gamefile, originalMoveIndex, { removeMove: false, updateData: false });
            return reasonIllegal;
        }
    }

    // TODO: moveset changes
    // This requires coords be on the same line as the sliding moveset.

    /**
     * Tests if the piece's precalculated slideMoveset is able to reach the provided coords.
     * ASSUMES the coords are on the direction of travel!!!
     * @param {number[]} slideMoveset - The distance the piece can move along this line: `[left,right]`. If the line is vertical, this will be `[bottom,top]`.
     * @param {number[]} direction - The direction of the line: `[dx,dy]`
     * @param {number[]} pieceCoords - The coordinates of the piece with the provided sliding net
     * @param {number[]} coords - The coordinates we want to know if they can reach.
     * @returns {boolean} true if the piece is able to slide to the coordinates
     */
    function doesSlidingMovesetContainSquare(slideMoveset, direction, pieceCoords, coords) {
        // const step = math.getLineSteps(direction, pieceCoords, coords)
        // return step >= slideMoveset[0] && step <= slideMoveset[1];


        const axis = direction[0] === 0 ? 1 : 0;
        const coordMag = coords[axis];
        const min = slideMoveset[0] * direction[axis] + pieceCoords[axis];
        const max = slideMoveset[1] * direction[axis] + pieceCoords[axis];

        return coordMag >= min && coordMag <= max;
    }

    /**
     * Accepts the calculated legal moves, tests to see if there are any
     * @param {LegalMoves} moves 
     * @returns {boolean} 
     */
    function hasAtleast1Move(moves) { // { individual, horizontal, vertical, ... }
        
        if (moves.individual.length > 0) return true;
        for (const line in moves.sliding)
            if (doesSlideHaveWidth(moves.sliding[line])) return true;

        function doesSlideHaveWidth(slide) { // [-Infinity, Infinity]
            if (!slide) return false;
            return slide[1] - slide[0] > 0;
        }

        return false;
    }

    return Object.freeze({
        genVicinity,
        getPieceMoveset,
        calculate,
        checkIfMoveLegal,
        doesSlidingMovesetContainSquare,
        hasAtleast1Move,
        slide_CalcLegalLimit,
        isOpponentsMoveLegal
    });

})();<|MERGE_RESOLUTION|>--- conflicted
+++ resolved
@@ -71,18 +71,13 @@
      * Calculates the legal moves of the provided piece in the provided gamefile.
      * @param {gamefile} gamefile - The gamefile
      * @param {Piece} piece - The piece: `{ type, coords, index }`
-     * @param {Object} options - An object that may contains options.
+     * @param {Object} options - An object that may contain options.
      * - `onlyCalcSpecials`: When *true*, will only calculate the legal special moves of the piece. Default: *false*
      * - `isPremove`: Allows pieces to move through and into others. Used when premoving.
      * @returns {LegalMoves} The legalmoves object with the properties `individual`, `horizontal`, `vertical`, `diagonalUp`, `diagonalDown`.
      */
-<<<<<<< HEAD
     function calculate(gamefile, piece, { onlyCalcSpecials = false, isPremove = false } = {}) { // piece: { type, coords }
-        if (piece.index == null) throw new Error("To calculate a piece's legal moves, we must have the index property.");
-=======
-    function calculate(gamefile, piece, { onlyCalcSpecials = false } = {}) { // piece: { type, coords }
         if (piece.index === undefined) throw new Error("To calculate a piece's legal moves, we must have the index property.");
->>>>>>> cadb0ccc
         const coords = piece.coords;
         const type = piece.type;
         const trimmedType = math.trimWorBFromType(type);
