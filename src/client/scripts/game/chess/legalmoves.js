--- conflicted
+++ resolved
@@ -59,7 +59,7 @@
 		// For each individual move...
 		for (let a = 0; a < thisPieceIndividualMoveset.length; a++) {
 			const thisIndividualMove = thisPieceIndividualMoveset[a];
-            
+			
 			// Convert the move into a key
 			const key = coordutil.getKeyFromCoords(thisIndividualMove);
 
@@ -88,37 +88,21 @@
 	return movesetFunc(); // Calling these parameters as a function returns their moveset.
 }
 
-<<<<<<< HEAD
-    /**
-     * Calculates the legal moves of the provided piece in the provided gamefile.
-     * @param {gamefile} gamefile - The gamefile
-     * @param {Piece} piece - The piece: `{ type, coords, index }`
-     * @param {Object} options - An object that may contain options.
-     * - `onlyCalcSpecials`: When *true*, will only calculate the legal special moves of the piece. Default: *false*
-     * - `isPremove`: Allows pieces to move through and into others. Used when premoving.
-     * @returns {LegalMoves} The legalmoves object with the properties `individual`, `horizontal`, `vertical`, `diagonalUp`, `diagonalDown`.
-     */
-    function calculate(gamefile, piece, { onlyCalcSpecials = false, isPremove = false } = {}) { // piece: { type, coords }
-        if (piece.index === undefined) throw new Error("To calculate a piece's legal moves, we must have the index property.");
-        const coords = piece.coords;
-        const type = piece.type;
-        const trimmedType = colorutil.trimColorExtensionFromType(type);
-        const color = colorutil.getPieceColorFromType(type); // Color of piece calculating legal moves of
-=======
-/**
- * Calculates the legal moves of the provided piece in the provided gamefile.
- * @param {gamefile} gamefile - The gamefile
- * @param {Piece} piece - The piece: `{ type, coords, index }`
- * @param {Object} options - An object that may contain the `onlyCalcSpecials` option, that when *true*, will only calculate the legal special moves of the piece. Default: *false*
- * @returns {LegalMoves} The legalmoves object with the properties `individual`, `horizontal`, `vertical`, `diagonalUp`, `diagonalDown`.
- */
-function calculate(gamefile, piece, { onlyCalcSpecials = false } = {}) { // piece: { type, coords }
-	if (piece.index === undefined) throw new Error("To calculate a piece's legal moves, we must have the index property.");
-	const coords = piece.coords;
-	const type = piece.type;
-	const trimmedType = colorutil.trimColorExtensionFromType(type);
-	const color = colorutil.getPieceColorFromType(type); // Color of piece calculating legal moves of
->>>>>>> 2c0ad23c
+	/**
+	 * Calculates the legal moves of the provided piece in the provided gamefile.
+	 * @param {gamefile} gamefile - The gamefile
+	 * @param {Piece} piece - The piece: `{ type, coords, index }`
+	 * @param {Object} options - An object that may contain options.
+	 * - `onlyCalcSpecials`: When *true*, will only calculate the legal special moves of the piece. Default: *false*
+	 * - `isPremove`: Allows pieces to move through and into others. Used when premoving.
+	 * @returns {LegalMoves} The legalmoves object with the properties `individual`, `horizontal`, `vertical`, `diagonalUp`, `diagonalDown`.
+	 */
+	function calculate(gamefile, piece, { onlyCalcSpecials = false, isPremove = false } = {}) { // piece: { type, coords }
+		if (piece.index === undefined) throw new Error("To calculate a piece's legal moves, we must have the index property.");
+		const coords = piece.coords;
+		const type = piece.type;
+		const trimmedType = colorutil.trimColorExtensionFromType(type);
+		const color = colorutil.getPieceColorFromType(type); // Color of piece calculating legal moves of
 
 	// if (color !== gamefile.whosTurn && !options.getEM()) return { individual: [] } // No legal moves if its not their turn!!
 
@@ -131,33 +115,11 @@
 
 		// Legal jumping/individual moves
 
-<<<<<<< HEAD
-        shiftIndividualMovesetByCoords(thisPieceMoveset.individual, coords);
-        legalIndividualMoves = isPremove?
-            thisPieceMoveset.individual :
-            moves_RemoveOccupiedByFriendlyPieceOrVoid(gamefile, thisPieceMoveset.individual, color);
-        
-        // Legal sliding moves
-        if (thisPieceMoveset.sliding) {
-            const lines = gamefile.startSnapshot.slidingPossible;
-            for (let i = 0; i < lines.length; i++) {
-                const line = lines[i];
-                if (!thisPieceMoveset.sliding[line]) continue;
-                const key = organizedlines.getKeyFromLine(line,coords);
-                legalSliding[line] = isPremove?
-                    [-Infinity, Infinity] :
-                    slide_CalcLegalLimit(gamefile.piecesOrganizedByLines[line][key],line, thisPieceMoveset.sliding[line], coords, color);
-            };
-        };
-
-    }
-    
-    // Add any special moves!
-    if (gamefile.specialDetects[trimmedType]) gamefile.specialDetects[trimmedType](gamefile, coords, color, legalIndividualMoves, isPremove);
-=======
 		shiftIndividualMovesetByCoords(thisPieceMoveset.individual, coords);
-		legalIndividualMoves = moves_RemoveOccupiedByFriendlyPieceOrVoid(gamefile, thisPieceMoveset.individual, color);
-        
+		legalIndividualMoves = isPremove?
+			thisPieceMoveset.individual :
+			moves_RemoveOccupiedByFriendlyPieceOrVoid(gamefile, thisPieceMoveset.individual, color);
+		
 		// Legal sliding moves
 		if (thisPieceMoveset.sliding) {
 			const lines = gamefile.startSnapshot.slidingPossible;
@@ -165,26 +127,23 @@
 				const line = lines[i];
 				if (!thisPieceMoveset.sliding[line]) continue;
 				const key = organizedlines.getKeyFromLine(line,coords);
-				legalSliding[line] = slide_CalcLegalLimit(gamefile.piecesOrganizedByLines[line][key],line, thisPieceMoveset.sliding[line], coords, color);
+				legalSliding[line] = isPremove?
+					[-Infinity, Infinity] :
+					slide_CalcLegalLimit(gamefile.piecesOrganizedByLines[line][key],line, thisPieceMoveset.sliding[line], coords, color);
 			};
 		};
 
 	}
-    
+	
 	// Add any special moves!
-	if (gamefile.specialDetects[trimmedType]) gamefile.specialDetects[trimmedType](gamefile, coords, color, legalIndividualMoves);
->>>>>>> 2c0ad23c
+	if (gamefile.specialDetects[trimmedType]) gamefile.specialDetects[trimmedType](gamefile, coords, color, legalIndividualMoves, isPremove);
 
 	const moves = {
 		individual: legalIndividualMoves,
 		sliding: legalSliding
 	};
-    
-<<<<<<< HEAD
-    if(!isPremove) checkdetection.removeMovesThatPutYouInCheck(gamefile, moves, piece, color);
-=======
-	checkdetection.removeMovesThatPutYouInCheck(gamefile, moves, piece, color);
->>>>>>> 2c0ad23c
+	
+	if(!isPremove) checkdetection.removeMovesThatPutYouInCheck(gamefile, moves, piece, color);
 
 	return moves;
 }
@@ -219,7 +178,7 @@
 		// If they match colors, move is illegal because we cannot capture friendly pieces. Remove the move.
 		// ALSO remove if it's a void!
 		if (color === pieceAtSquareColor
-            || pieceAtSquare === 'voidsN') individualMoves.splice(i, 1);
+			|| pieceAtSquare === 'voidsN') individualMoves.splice(i, 1);
 	}
 
 	return individualMoves;
@@ -443,7 +402,7 @@
  * @returns {boolean} 
  */
 function hasAtleast1Move(moves) { // { individual, horizontal, vertical, ... }
-    
+	
 	if (moves.individual.length > 0) return true;
 	for (const line in moves.sliding)
 		if (doesSlideHaveWidth(moves.sliding[line])) return true;
