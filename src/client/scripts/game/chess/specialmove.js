--- conflicted
+++ resolved
@@ -38,94 +38,76 @@
 // Tests if the move contains "castle" special move, if so it executes it!
 // RETURNS FALSE if special move was not executed!
 function kings(gamefile, piece, move, { updateData = true, animate = true, updateProperties = true, simulated = false } = {}) {
-
-<<<<<<< HEAD
-        const specialTag = move.castle; // { dir: -1/1, coords }
-        if (!specialTag) return false; // No special move to execute, return false to signify we didn't move the piece.
-
-        // Find the rook and where it will land
-        const pieceToCastleWith = gamefileutility.getPieceAtCoords(gamefile, specialTag.coords);
-        const landSquare = [move.endCoords[0] - specialTag.dir, move.endCoords[1]];
-
-        // Remove any obstructing pieces (used when premoving)
-        const kingCapturedPiece = gamefileutility.getPieceAtCoords(gamefile, move.endCoords);
-        const rookCapturedPiece = gamefileutility.getPieceAtCoords(gamefile, landSquare);
-        if(kingCapturedPiece || rookCapturedPiece) {
-            move.captured = [kingCapturedPiece.type, rookCapturedPiece.type];
-            if (simulated) move.rewindInfo.capturedIndex = [ kingCapturedPiece.index, rookCapturedPiece.index ];
-            if (kingCapturedPiece) movepiece.deletePiece(gamefile, kingCapturedPiece, { updateData });
-            if (rookCapturedPiece) movepiece.deletePiece(gamefile, rookCapturedPiece, { updateData });
-        }
-
-        // Delete the rook's special move rights
-        const key = math.getKeyFromCoords(pieceToCastleWith.coords);
-        delete gamefile.specialRights[key];
-
-        // Move the king and rook 
-        movepiece.movePiece(gamefile, piece, move.endCoords, { updateData }); // Make normal move
-        movepiece.movePiece(gamefile, pieceToCastleWith, landSquare, { updateData }); // Make normal move
-=======
-	const specialTag = move.castle; // { dir: -1/1, coord }
+	
+	const specialTag = move.castle; // { dir: -1/1, coords }
 	if (!specialTag) return false; // No special move to execute, return false to signify we didn't move the piece.
-
-	// Move the king to new square
-
+	
+	// Find the rook and where it will land
+	const pieceToCastleWith = gamefileutility.getPieceAtCoords(gamefile, specialTag.coords);
+	const landSquare = [move.endCoords[0] - specialTag.dir, move.endCoords[1]];
+	
+	// Remove any obstructing pieces (used when premoving)
+	const kingCapturedPiece = gamefileutility.getPieceAtCoords(gamefile, move.endCoords);
+	const rookCapturedPiece = gamefileutility.getPieceAtCoords(gamefile, landSquare);
+	if(kingCapturedPiece || rookCapturedPiece) {
+		move.captured = [kingCapturedPiece.type, rookCapturedPiece.type];
+		if (simulated) move.rewindInfo.capturedIndex = [ kingCapturedPiece.index, rookCapturedPiece.index ];
+		if (kingCapturedPiece) movepiece.deletePiece(gamefile, kingCapturedPiece, { updateData });
+		if (rookCapturedPiece) movepiece.deletePiece(gamefile, rookCapturedPiece, { updateData });
+	}
+	
+	// Delete the rook's special move rights
+	const key = math.getKeyFromCoords(pieceToCastleWith.coords);
+	delete gamefile.specialRights[key];
+	
+	// Move the king and rook 
 	movepiece.movePiece(gamefile, piece, move.endCoords, { updateData }); // Make normal move
-
-	// Move the rook to new square
-
-	const pieceToCastleWith = gamefileutility.getPieceAtCoords(gamefile, specialTag.coord);
-	const landSquare = [move.endCoords[0] - specialTag.dir, move.endCoords[1]];
-	// Delete the rook's special move rights
-	const key = coordutil.getKeyFromCoords(pieceToCastleWith.coords);
-	delete gamefile.specialRights[key];
 	movepiece.movePiece(gamefile, pieceToCastleWith, landSquare, { updateData }); // Make normal move
->>>>>>> 2c0ad23c
-
+	
 	if (animate) {
 		animation.animatePiece(piece.type, piece.coords, move.endCoords); // King
 		const resetAnimations = false;
 		animation.animatePiece(pieceToCastleWith.type, pieceToCastleWith.coords, landSquare, undefined, resetAnimations); // Castled piece
 	}
-
+	
 	// Special move was executed!
 	// There is no captured piece with castling
 	return true;
 }
 
 function pawns(gamefile, piece, move, { updateData = true, animate = true, updateProperties = true, simulated = false } = {}) {
-
+	
 	// If it was a double push, then add the enpassant flag to the gamefile, and remove its special right!
 	if (updateProperties && isPawnMoveADoublePush(piece.coords, move.endCoords)) {
 		gamefile.enpassant = getEnPassantSquare(piece.coords, move.endCoords);
 	}
-
+	
 	const enpassantTag = move.enpassant; // -1/1
 	const promotionTag = move.promotion; // promote type
 	if (!enpassantTag && !promotionTag) return false; ; // No special move to execute, return false to signify we didn't move the piece.
-
+	
 	const captureCoords = enpassantTag ? getEnpassantCaptureCoords(move.endCoords, enpassantTag) : move.endCoords;
 	const capturedPiece = gamefileutility.getPieceAtCoords(gamefile, captureCoords);
-
+	
 	if (capturedPiece) move.captured = capturedPiece.type;
 	if (capturedPiece && simulated) move.rewindInfo.capturedIndex = capturedPiece.index;
-
+	
 	// Delete the piece captured
 	if (capturedPiece) movepiece.deletePiece(gamefile, capturedPiece, { updateData });
-
+	
 	if (promotionTag) {
 		// Delete original pawn
 		movepiece.deletePiece(gamefile, piece, { updateData });
-
+		
 		movepiece.addPiece(gamefile, promotionTag, move.endCoords, null, { updateData });
-
+		
 	} else /* enpassantTag */ {
 		// Move the pawn
 		movepiece.movePiece(gamefile, piece, move.endCoords, { updateData });
 	}
-
+	
 	if (animate) animation.animatePiece(piece.type, piece.coords, move.endCoords, capturedPiece);
-
+	
 	// Special move was executed!
 	return true;
 }
