
// This script returns the functions for EXECUTING special moves

"use strict";

const specialmove = {

    // This returns the functions for executing special moves,
    // it does NOT calculate if they're legal.
    // In the future, parameters can be added if variants have
    // different special moves for pieces.
    getFunctions() {
        return {
            "kings": specialmove.kings,
            "royalCentaurs": specialmove.kings,
            "pawns": specialmove.pawns
        };
    },

    // A custom special move needs to be able to:
    // * Delete a custom piece
    // * Move a custom piece
    // * Add a custom piece


    // ALL FUNCTIONS NEED TO:
    // * Make the move
    // * Append the move
    // * Animate the piece


    // Called when the piece moved is a king.
    // Tests if the move contains "castle" special move, if so it executes it!
    // RETURNS FALSE if special move was not executed!
    kings(gamefile, piece, move, { updateData = true, animate = true, updateProperties = true, simulated = false } = {}) {

        const specialTag = move.castle; // { dir: -1/1, coord }
        if (!specialTag) return false; // No special move to execute, return false to signify we didn't move the piece.

        // Move the king to new square

        movepiece.movePiece(gamefile, piece, move.endCoords, { updateData }); // Make normal move

        // Move the rook to new square

        const pieceToCastleWith = gamefileutility.getPieceAtCoords(gamefile, specialTag.coord);
<<<<<<< HEAD
        const landSquare = [move.endCoords[0] - specialTag.dir, move.endCoords[1]]
        
=======
        const landSquare = [move.endCoords[0] - specialTag.dir, move.endCoords[1]];
>>>>>>> 51e1f67d
        // Delete the rook's special move rights
        const key = math.getKeyFromCoords(pieceToCastleWith.coords);
        delete gamefile.specialRights[key];
<<<<<<< HEAD
        movepiece.movePiece(gamefile, pieceToCastleWith, landSquare, { updateData }) // Make normal move
        
        
=======
        movepiece.movePiece(gamefile, pieceToCastleWith, landSquare, { updateData }); // Make normal move

>>>>>>> 51e1f67d
        if (animate) {
            animation.animatePiece(piece.type, piece.coords, move.endCoords); // King
            const resetAnimations = false;
            animation.animatePiece(pieceToCastleWith.type, pieceToCastleWith.coords, landSquare, undefined, resetAnimations); // Castled piece
        }

        // Special move was executed!
        // There is no captured piece with castling
        return true;
    },

    pawns(gamefile, piece, move, { updateData = true, animate = true, updateProperties = true, simulated = false } = {}) {

        // If it was a double push, then add the enpassant flag to the gamefile, and remove its special right!
        if (updateProperties && specialmove.isPawnMoveADoublePush(piece.coords, move.endCoords)) {
            gamefile.enpassant = specialmove.getEnPassantSquare(piece.coords, move.endCoords);
        }

        const enpassantTag = move.enpassant; // -1/1
        const promotionTag = move.promotion; // promote type
        if (!enpassantTag && !promotionTag) return false; ; // No special move to execute, return false to signify we didn't move the piece.

        const captureCoords = enpassantTag ? specialmove.getEnpassantCaptureCoords(move.endCoords, enpassantTag) : move.endCoords;
        const capturedPiece = gamefileutility.getPieceAtCoords(gamefile, captureCoords);

        if (capturedPiece) move.captured = capturedPiece.type;
        if (capturedPiece && simulated) move.rewindInfo.capturedIndex = capturedPiece.index;

        // Delete the piece captured
        if (capturedPiece) movepiece.deletePiece(gamefile, capturedPiece, { updateData });

        if (promotionTag) {
            // Delete original pawn
            movepiece.deletePiece(gamefile, piece, { updateData });

            movepiece.addPiece(gamefile, promotionTag, move.endCoords, null, { updateData });

        } else /* enpassantTag */ {
            // Move the pawn
            movepiece.movePiece(gamefile, piece, move.endCoords, { updateData });
        }

        if (animate) animation.animatePiece(piece.type, piece.coords, move.endCoords, capturedPiece);

        // Special move was executed!
        return true;
    },

    isPawnMoveADoublePush(pawnCoords, endCoords) { return Math.abs(pawnCoords[1] - endCoords[1]) === 2; },

    /**
     * Returns the en passant square of a pawn double push move
     * @param {number[]} moveStartCoords - The start coordinates of the move
     * @param {number[]} moveEndCoords - The end coordinates of the move
     * @returns {number[]} The coordinates en passant is allowed
     */
    getEnPassantSquare(moveStartCoords, moveEndCoords) {
        const y = (moveStartCoords[1] + moveEndCoords[1]) / 2;
        return [moveStartCoords[0], y];
    },

    // MUST require there be an enpassant tag!
    getEnpassantCaptureCoords(endCoords, enpassantTag) { return [endCoords[0], endCoords[1] + enpassantTag]; },
};<|MERGE_RESOLUTION|>--- conflicted
+++ resolved
@@ -44,23 +44,12 @@
         // Move the rook to new square
 
         const pieceToCastleWith = gamefileutility.getPieceAtCoords(gamefile, specialTag.coord);
-<<<<<<< HEAD
-        const landSquare = [move.endCoords[0] - specialTag.dir, move.endCoords[1]]
-        
-=======
         const landSquare = [move.endCoords[0] - specialTag.dir, move.endCoords[1]];
->>>>>>> 51e1f67d
         // Delete the rook's special move rights
         const key = math.getKeyFromCoords(pieceToCastleWith.coords);
         delete gamefile.specialRights[key];
-<<<<<<< HEAD
-        movepiece.movePiece(gamefile, pieceToCastleWith, landSquare, { updateData }) // Make normal move
-        
-        
-=======
         movepiece.movePiece(gamefile, pieceToCastleWith, landSquare, { updateData }); // Make normal move
 
->>>>>>> 51e1f67d
         if (animate) {
             animation.animatePiece(piece.type, piece.coords, move.endCoords); // King
             const resetAnimations = false;
