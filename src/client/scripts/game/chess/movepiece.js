--- conflicted
+++ resolved
@@ -443,11 +443,7 @@
         if (removeMove) movesscript.deleteLastMove(gamefile.moves);
         gamefile.moveIndex--;
 
-<<<<<<< HEAD
-        if (removeMove && flipTurn) flipWhosTurn(gamefile, { pushClock: false, doGameOverChecks: false })
-=======
-        if (removeMove) flipWhosTurn(gamefile, { pushClock: false, doGameOverChecks: false });
->>>>>>> 51e1f67d
+        if (removeMove && flipTurn) flipWhosTurn(gamefile, { pushClock: false, doGameOverChecks: false });
 
         // if (animate) updateInCheck(gamefile, false)
         // No longer needed, as rewinding the move restores the inCheck property.
