
// Import Start
import legalmoves from './legalmoves.js';
import gamefileutility from './gamefileutility.js';
import specialdetect from './specialdetect.js';
import arrows from '../rendering/arrows.js';
import clock from '../misc/clock.js';
import organizedlines from './organizedlines.js';
import animation from '../rendering/animation.js';
import guinavigation from '../gui/guinavigation.js';
import piecesmodel from '../rendering/piecesmodel.js';
import guigameinfo from '../gui/guigameinfo.js';
import movesscript from './movesscript.js';
import checkdetection from './checkdetection.js';
import formatconverter from './formatconverter.js';
import colorutil from '../misc/colorutil.js';
import jsutil from '../misc/jsutil.js';
import coordutil from '../misc/coordutil.js';
import frametracker from '../rendering/frametracker.js';
// Import End

/** 
 * Type Definitions 
 * @typedef {import('./gamefile.js').gamefile} gamefile
 * @typedef {import('./movesscript.js').Move} Move
*/

"use strict";

// Custom type definitions...

/**
 * @typedef {Object} Piece
 * @property {string} type - The type of the piece (e.g. `queensW`).
 * @property {number[]} coords - The coordinates of the piece: `[x,y]`
 * @property {number} index - The index of the piece within the gamefile's piece list.
 */

<<<<<<< HEAD
const movepiece = (function() {

    /**
     * **Universal** function for executing forward (not rewinding) moves.
     * Called when we move the selected piece, receive our opponent's move,
     * or need to simulate a move within the checkmate algorithm.
     * @param {gamefile} gamefile - The gamefile
     * @param {Move} move - The move to make, with the properties `startCoords`, `endCoords`, and any special move flags, all other properties of the move will be added within. CRUCIAL: If `simulated` is true and `recordMove` is false, the move passed in MUST be one of the moves in the gamefile's move list! Otherwise we'll have trouble undo'ing the simulated move without messing up the mesh.
     * @param {Object} options - An object containing various options (ALL of these are default *true*, EXCEPT `simulated` which is default *false*):
     * - `flipTurn`: Whether to flip the `whosTurn` property of the gamefile. Most of the time this will be true, except when hitting the rewind/forward buttons.
     * - `recordMove`: Whether to record the move in the gamefile's move list. Should be false when rewinding/fast-forwarding the game.
     * - `pushClock`: Whether to push the clock. If we're in an online game we NEVER push the clock anyway, only the server does.
     * - `doGameOverChecks`: Whether to perform game-over checks, such as checkmate or other win conditions.
     * - `concludeGameIfOver`: If true, and `doGameOverChecks` is true, then if this move ends the game, we will not stop the clocks, darken the board, display who won, or play a sound effect.
     * - `animate`: Whether to animate this move.
     * - `updateData`: Whether to modify the mesh of all the pieces. Should be false for simulated moves, or if you're planning on regenerating the mesh after this.
     * - `updateProperties`: Whether to update gamefile properties that game-over algorithms rely on, such as the 50-move-rule's status, or 3-Check's check counter.
     * - `simulated`: Whether you plan on undo'ing this move. If true, the `rewindInfo` property will be added to the `move` for easy restoring of the gamefile's properties when undo'ing the move.
     */
    function makeMove(gamefile, move, { flipTurn = true, recordMove = true, pushClock = true, doGameOverChecks = true, concludeGameIfOver = true, animate = true, updateData = true, updateProperties = true, simulated = false } = {}) {
        const piece = gamefileutility.getPieceAtCoords(gamefile, move.startCoords);
        if (!piece) throw new Error(`Cannot make move because no piece exists at coords ${move.startCoords}.`);
        move.type = piece.type;
        const trimmedType = math.trimWorBFromType(move.type); // "queens"
        
        storeRewindInfoOnMove(gamefile, move, piece.index, { simulated }); // Keep track if important stuff to remember, for rewinding the game if we undo moves
=======
/** Here lies the universal methods for moving pieces, forward or rewinding. */
>>>>>>> 974c9457

/**
 * **Universal** function for executing forward (not rewinding) moves.
 * Called when we move the selected piece, receive our opponent's move,
 * or need to simulate a move within the checkmate algorithm.
 * @param {gamefile} gamefile - The gamefile
 * @param {Move} move - The move to make, with the properties `startCoords`, `endCoords`, and any special move flags, all other properties of the move will be added within. CRUCIAL: If `simulated` is true and `recordMove` is false, the move passed in MUST be one of the moves in the gamefile's move list! Otherwise we'll have trouble undo'ing the simulated move without messing up the mesh.
 * @param {Object} options - An object containing various options (ALL of these are default *true*, EXCEPT `simulated` which is default *false*):
 * - `flipTurn`: Whether to flip the `whosTurn` property of the gamefile. Most of the time this will be true, except when hitting the rewind/forward buttons.
 * - `recordMove`: Whether to record the move in the gamefile's move list. Should be false when rewinding/fast-forwarding the game.
 * - `pushClock`: Whether to push the clock. If we're in an online game we NEVER push the clock anyway, only the server does.
 * - `doGameOverChecks`: Whether to perform game-over checks, such as checkmate or other win conditions.
 * - `concludeGameIfOver`: If true, and `doGameOverChecks` is true, then if this move ends the game, we will not stop the clocks, darken the board, display who won, or play a sound effect.
 * - `animate`: Whether to animate this move.
 * - `updateData`: Whether to modify the mesh of all the pieces. Should be false for simulated moves, or if you're planning on regenerating the mesh after this.
 * - `updateProperties`: Whether to update gamefile properties that game-over algorithms rely on, such as the 50-move-rule's status, or 3-Check's check counter.
 * - `simulated`: Whether you plan on undo'ing this move. If true, the `rewindInfo` property will be added to the `move` for easy restoring of the gamefile's properties when undo'ing the move.
 */
function makeMove(gamefile, move, { flipTurn = true, recordMove = true, pushClock = true, doGameOverChecks = true, concludeGameIfOver = true, animate = true, updateData = true, updateProperties = true, simulated = false } = {}) {                
    const piece = gamefileutility.getPieceAtCoords(gamefile, move.startCoords);
    if (!piece) throw new Error(`Cannot make move because no piece exists at coords ${move.startCoords}.`);
    move.type = piece.type;
    const trimmedType = colorutil.trimColorExtensionFromType(move.type); // "queens"
    
    storeRewindInfoOnMove(gamefile, move, piece.index, { simulated }); // Keep track if important stuff to remember, for rewinding the game if we undo moves

    // Do this before making the move, so that if its a pawn double push, enpassant can be reinstated and not deleted.
    if (recordMove || updateProperties) deleteEnpassantAndSpecialRightsProperties(gamefile, move.startCoords, move.endCoords);
    
    let specialMoveMade;
    if (gamefile.specialMoves[trimmedType]) specialMoveMade = gamefile.specialMoves[trimmedType](gamefile, piece, move, { updateData, animate, updateProperties, simulated });
    if (!specialMoveMade) movePiece_NoSpecial(gamefile, piece, move, { updateData, recordMove, animate, simulated }); // Move piece regularly (no special tag)
    const wasACapture = move.captured != null;

    gamefile.moveIndex++;
    if (recordMove) gamefile.moves.push(move);
    // The "check" property will be added inside updateInCheck()...
    // The "mate" property will be added inside our game conclusion checks...

    if (updateProperties) incrementMoveRule(gamefile, piece.type, wasACapture);

    if (flipTurn) flipWhosTurn(gamefile, { pushClock, doGameOverChecks });

    // ALWAYS DO THIS NOW, no matter what. 
    updateInCheck(gamefile, recordMove);
    if (doGameOverChecks) gamefileutility.updateGameConclusion(gamefile, { concludeGameIfOver, simulated });

    if (updateData) {
        guinavigation.update_MoveButtons();
        frametracker.onVisualChange();
    }

    if (!simulated) arrows.clearListOfHoveredPieces();
}

/**
 * Stores crucial game information for rewinding this move on the move object.
 * Upon rewinding, this information will be deleted.
 * @param {gamefile} gamefile - The gamefile
 * @param {Move} move - The move
 * @param {Object} options - An object that may contain the following options:
 * - `simulated`: Whether you plan on undo'ing this move. If *true*, then `capturedIndex` and `pawnIndex` will also be remembered, so the mesh doesn't get screwed up when rewinding. Default: *false*
 */
function storeRewindInfoOnMove(gamefile, move, pieceIndex, { simulated = false } = {}) {
    const rewindInfoAlreadyPresent = move.rewindInfo != null;
    const rewindInfo = move.rewindInfo || {};

    if (simulated && move.promotion) rewindInfo.pawnIndex = pieceIndex; // `capturedIndex` is saved elsewhere within movePiece_NoSpecial()
    if (!rewindInfoAlreadyPresent) {
        rewindInfo.inCheck = jsutil.deepCopyObject(gamefile.inCheck);
        rewindInfo.gameConclusion = gamefile.gameConclusion;
        if (gamefile.attackers) rewindInfo.attackers = jsutil.deepCopyObject(gamefile.attackers);
        if (gamefile.enpassant) rewindInfo.enpassant = gamefile.enpassant;
        if (gamefile.moveRuleState != null) rewindInfo.moveRuleState = gamefile.moveRuleState;
        if (gamefile.checksGiven) rewindInfo.checksGiven = gamefile.checksGiven;
        let key = coordutil.getKeyFromCoords(move.startCoords);
        if (gamefile.specialRights[key]) rewindInfo.specialRightStart = true;
        key = coordutil.getKeyFromCoords(move.endCoords);
        if (gamefile.specialRights[key]) rewindInfo.specialRightEnd = true;
    }

    move.rewindInfo = rewindInfo;
}

/**
 * Deletes the gamefile's enpassant property, and the moving piece's special right.
 * This needs to be done every time we make a move.
 * @param {gamefile} gamefile - The gamefile
 * @param {number[]} startCoords - The coordinates of the piece moving
 * @param {number[]} endCoords - The destination of the piece moving
 */
function deleteEnpassantAndSpecialRightsProperties(gamefile, startCoords, endCoords) {
    delete gamefile.enpassant;
    let key = coordutil.getKeyFromCoords(startCoords);
    delete gamefile.specialRights[key]; // We also delete its special move right for ANY piece moved
    key = coordutil.getKeyFromCoords(endCoords);
    delete gamefile.specialRights[key]; // We also delete the captured pieces specialRights for ANY move.
}

// RETURNS index of captured piece! Required for undo'ing moves.

<<<<<<< HEAD
    /**
     * Most basic add-a-piece method. Adds it the gamefile's piece list,
     * organizes the piece in the organized lists, and updates its mesh data.
     * @param {gamefile} gamefile - The gamefile
     * @param {string} type - The type of piece to place
     * @param {number[]} coords - The coordinates
     * @param {number} [desiredIndex] - Optional. If specified, this will place the piece at that index within the gamefile's piece list. This is crucial for undo'ing simulated moves so as to not screw up the mesh.
     * @param {Object} options - An object that may contain the property `updateData`, that when true will update the piece in the mesh.
     */
    function addPiece(gamefile, type, coords, desiredIndex, { updateData = true } = {}) { // desiredIndex optional
        const list = gamefile.ourPieces[type];
=======
/**
 * Standardly moves a piece. Deletes any captured piece. Animates if specified.
 * If the move is a special move, a separate method is needed.
 * @param {gamefile} gamefile - The gamefile
 * @param {Piece} piece - The piece to move
 * @param {Move} move - The move that's being made
 * @param {Object} options - An object containing various options (ALL of these are default *true*):
 * - `updateData`: Whether to modify the mesh of all the pieces. Should be false for simulated moves, or if you're planning on regenerating the mesh after this.
 * - `animate`: Whether to animate this move.
 * - `simulated`: Whether you plan on undo'ing this move. If true, the index of the captured piece within the gamefile's piece list will be stored in the `rewindInfo` property of the move for easy undo'ing without screwing up the mesh.
 */
function movePiece_NoSpecial(gamefile, piece, move, { updateData = true, animate = true, simulated = false } = {}) { // piece: { coords, type, index }
    const capturedPiece = gamefileutility.getPieceAtCoords(gamefile, move.endCoords);
    if (capturedPiece) move.captured = capturedPiece.type;
    if (capturedPiece && simulated) move.rewindInfo.capturedIndex = capturedPiece.index;

    if (capturedPiece) deletePiece(gamefile, capturedPiece, { updateData });
>>>>>>> 974c9457

    movePiece(gamefile, piece, move.endCoords, { updateData });

    if (animate) animation.animatePiece(piece.type, move.startCoords, move.endCoords, capturedPiece);
}

/**
 * Most basic move-a-piece method. Adjusts its coordinates in the gamefile's piece lists,
 * reorganizes the piece in the organized lists, and updates its mesh data.
 * @param {gamefile} gamefile - The gamefile
 * @param {Piece} piece - The piece being moved
 * @param {number[]} endCoords - The destination coordinates
 * @param {Object} options - An object that may contain the property `updateData`, that when true will update the piece in the mesh.
 */
function movePiece(gamefile, piece, endCoords, { updateData = true } = {}) {
    // Move the piece, change the coordinates
    gamefile.ourPieces[piece.type][piece.index] = endCoords;

    // Remove selected piece from all the organized piece lists (piecesOrganizedByKey, etc.)
    organizedlines.removeOrganizedPiece(gamefile, piece.coords);

    // Add the piece to organized lists with new destination
    organizedlines.organizePiece(piece.type, endCoords, gamefile);

    // Edit its data within the mesh of the pieces!
    if (updateData) piecesmodel.movebufferdata(gamefile, piece, endCoords);
}

/**
 * Most basic add-a-piece method. Adds it the gamefile's piece list,
 * organizes the piece in the organized lists, and updates its mesh data.
 * @param {gamefile} gamefile - The gamefile
 * @param {string} type - The type of piece to place
 * @param {number[]} coords - The coordinates
 * @param {number} [desiredIndex] - Optional. If specified, this will place the piece at that index within the gamefile's piece list. This is crucial for undo'ing simulated moves so as to not screw up the mesh.
 * @param {Object} options - An object that may contain the property `updateData`, that when true will update the piece in the mesh.
 */
function addPiece(gamefile, type, coords, desiredIndex, { updateData = true } = {}) { // desiredIndex optional

    const list = gamefile.ourPieces[type];

    // If no index specified, make the default the first undefined in the list!
    if (desiredIndex == null) desiredIndex = list.undefineds[0];

    // If there are no undefined placeholders left, updateData better be false, because we are going to append on the end!
    if (desiredIndex == null && updateData) throw new Error("Cannot add a piece and update the data when there are no undefined placeholders remaining!");

    if (desiredIndex == null) list.push(coords);
    else { // desiredIndex specified

        const isPieceAtCoords = gamefileutility.getPieceTypeAtCoords(gamefile, coords) != null;
        if (isPieceAtCoords) throw new Error("Can't add a piece on top of another piece!");

        // Remove the undefined from the undefineds list
        const deleteSuccussful = jsutil.deleteValueFromOrganizedArray(gamefile.ourPieces[type].undefineds, desiredIndex) !== false;
        if (!deleteSuccussful) throw new Error("Index to add a piece has an existing piece on it!");

        list[desiredIndex] = coords;
    }

    organizedlines.organizePiece(type, coords, gamefile);

<<<<<<< HEAD
     * Needs to be called AFTER flipping the `whosTurn` property.
     * @param {gamefile} gamefile - The gamefile
     * @param {boolean} [flagMoveAsCheck] - If *true*, flags the last played move as a check. Default: true
     */
    function updateInCheck(gamefile, flagMoveAsCheck = true) {
        if(premove.isPremove(gamefile)) return; //Being checked by a premove doesn't really make sence. The piece hasn't actually moved yet.
        let attackers = undefined;
        // Only pass in attackers array to be filled by the checking pieces if we're using checkmate win condition.
        const whosTurnItWasAtMoveIndex = movesscript.getWhosTurnAtMoveIndex(gamefile, gamefile.moveIndex);
        const oppositeColor = math.getOppositeColor(whosTurnItWasAtMoveIndex);
        if (gamefile.gameRules.winConditions[oppositeColor].includes('checkmate')) attackers = [];
=======
    if (!updateData) return;

    // Edit its data within the pieces buffer!
    const undefinedPiece = { type, index: desiredIndex };
    piecesmodel.overwritebufferdata(gamefile, undefinedPiece, coords, type);

    // Do we need to add more undefineds?
    // Only adding pieces can ever reduce the number of undefineds we have, so we do that here!
    if (organizedlines.areWeShortOnUndefineds(gamefile)) organizedlines.addMoreUndefineds(gamefile, { log: true });
}

/**
 * Most basic delete-a-piece method. Deletes it from the gamefile's piece list,
 * from the organized lists, and deletes its mesh data (overwrites with zeros).
 * @param {gamefile} gamefile - The gamefile
 * @param {string} type - The type of piece to place
 * @param {number[]} coords - The coordinates
 * @param {number} [desiredIndex] - Optional. If specified, this will place the piece at that index within the gamefile's piece list. This is crucial for undo'ing simulated moves so as to not screw up the mesh.
 * @param {Object} options - An object that may contain the property `updateData`, that when true will update the piece in the mesh.
 */
function deletePiece(gamefile, piece, { updateData = true } = {}) { // piece: { type, index }

    const list = gamefile.ourPieces[piece.type];
    gamefileutility.deleteIndexFromPieceList(list, piece.index);
>>>>>>> 974c9457

    // Remove captured piece from organized piece lists
    organizedlines.removeOrganizedPiece(gamefile, piece.coords);

    // Delete its data within the pieces buffer! Overwrite with 0's
    if (updateData) piecesmodel.deletebufferdata(gamefile, piece);
}

/**
 * Increments the gamefile's moveRuleStatus property, if the move-rule is in use.
 * @param {gamefile} gamefile - The gamefile
 * @param {string} typeMoved - The type of piece moved
 * @param {boolean} wasACapture Whether the move made a capture
 */
function incrementMoveRule(gamefile, typeMoved, wasACapture) {
    if (!gamefile.gameRules.moveRule) return; // Not using the move-rule
    
    // Reset if it was a capture or pawn movement
    if (wasACapture || typeMoved.startsWith('pawns')) gamefile.moveRuleState = 0;
    else gamefile.moveRuleState++;
}

/**
 * Flips the `whosTurn` property of the gamefile, updates
 * the text on-screen, then pushes the clock.
 * @param {gamefile} gamefile - The gamefile
 * @param {Object} options - An object that may contain the options (all are default *true*):
 * - `pushClock`: Whether to push the clock.
 * - `doGameOverChecks`: Whether game-over checks such as checkmate, or other win conditions, are performed for this move.
 */
function flipWhosTurn(gamefile, { pushClock = true, doGameOverChecks = true } = {}) {
    gamefile.whosTurn = movesscript.getWhosTurnAtMoveIndex(gamefile, gamefile.moveIndex);
    if (doGameOverChecks) guigameinfo.updateWhosTurn(gamefile);
    if (pushClock) clock.push();
}

/**
 * Updates the `inCheck` and `attackers` properties of the gamefile after making a move or rewinding.

    * Needs to be called AFTER flipping the `whosTurn` property.
    * @param {gamefile} gamefile - The gamefile
    * @param {boolean} [flagMoveAsCheck] - If *true*, flags the last played move as a check. Default: true
    */
function updateInCheck(gamefile, flagMoveAsCheck = true) {

    let attackers = undefined;
    // Only pass in attackers array to be filled by the checking pieces if we're using checkmate win condition.
    const whosTurnItWasAtMoveIndex = movesscript.getWhosTurnAtMoveIndex(gamefile, gamefile.moveIndex);
    const oppositeColor = colorutil.getOppositeColor(whosTurnItWasAtMoveIndex);
    if (gamefile.gameRules.winConditions[oppositeColor].includes('checkmate')) attackers = [];

    gamefile.inCheck = checkdetection.detectCheck(gamefile, whosTurnItWasAtMoveIndex, attackers); // Passes in the gamefile as an argument
    gamefile.attackers = attackers || []; // Erase the checking pieces calculated from previous turn and pass in new ones!

    if (gamefile.inCheck && flagMoveAsCheck) movesscript.flagLastMoveAsCheck(gamefile);
}

/**
 * Accepts a move list in the most comapact form: `['1,2>3,4','10,7>10,8Q']`,
 * reconstructs each move's properties, INCLUDING special flags, and makes that move
 * in the game. At each step it has to calculate what legal special
 * moves are possible, so it can pass on those flags.
 * On the very final move it test if the game is over, and animate the move.
 * 
 * **THROWS AN ERROR** if any move during the process is in an invalid format.
 * @param {gamefile} gamefile - The gamefile
 * @param {string[]} moves - The list of moves to add to the game, each in the most compact format: `['1,2>3,4','10,7>10,8Q']`
 */
function makeAllMovesInGame(gamefile, moves) {
    if (gamefile.moveIndex !== -1) throw new Error("Cannot make all moves in game when we're not at the beginning.");
        
    for (let i = 0; i < moves.length; i++) {

        const shortmove = moves[i];
        const move = calculateMoveFromShortmove(gamefile, shortmove);
        // The makeMove() method auto-reconstructs the `captured` property.

        if (!move) throw new Error(`Cannot make all moves in game! There was a move in an invalid format: ${shortmove}. Index: ${i}`);

        // Make the move in the game!

        const isLastMove = i === moves.length - 1;
        const animate = isLastMove;
        makeMove(gamefile, move, { pushClock: false, updateData: false, concludeGameIfOver: false, doGameOverChecks: false, animate });
    }

    if (moves.length === 0) updateInCheck(gamefile, false);
    // Perform game over checks.
    gamefileutility.updateGameConclusion(gamefile, { concludeGameIfOver: false });
}

/**
 * Accepts a move in the most compact short form, and constructs the Move object
 * and most of its properties, EXCLUDING `type` and `captured` which are reconstructed by makeMove().
 * Has to calculate the piece's legal special moves to do add special move flags.
 * 
 * **Returns undefined** if there was an error anywhere in the conversion.
 * This does NOT perform legality checks, so still do that afterward.
 * @param {gamefile} gamefile - The gamefile
 * @param {string} shortmove - The move in most compact form: `1,2>3,4Q`
 * @returns {Move | undefined} The move object, or undefined if there was an error.
 */
function calculateMoveFromShortmove(gamefile, shortmove) {
    if (!movesscript.areWeViewingLatestMove(gamefile)) return console.error("Cannot calculate Move object from shortmove when we're not viewing the most recently played move.");

    // Reconstruct the startCoords, endCoords, and promotion properties of the longmove

    /** @type {Move} */
    let move;
    try {
        move = formatconverter.ShortToLong_CompactMove(shortmove); // { startCoords, endCoords, promotion }
    } catch (error) {
        console.error(error);
        console.error(`Failed to calculate Move from shortmove because it's in an incorrect format: ${shortmove}`);
        return;
    }

    // Reconstruct the enpassant and castle properties by calculating what legal
    // special moves this piece can make, comparing them to the move's endCoords,
    // and if there's a match, pass on the special move flag.

    const selectedPiece = gamefileutility.getPieceAtCoords(gamefile, move.startCoords);
    if (!selectedPiece) return move; // Return without any special move properties, this will automatically be an illegal move.
    
    const legalSpecialMoves = legalmoves.calculate(gamefile, selectedPiece, { onlyCalcSpecials: true }).individual;
    for (let i = 0; i < legalSpecialMoves.length; i++) {
        const thisCoord = legalSpecialMoves[i];
        if (!coordutil.areCoordsEqual(thisCoord, move.endCoords)) continue;
        // Matched coordinates! Transfer any special move tags
        specialdetect.transferSpecialFlags_FromCoordsToMove(thisCoord, move);
        break;
    }

    return move;
}

/**
 * Fast-forwards the game to front, to the most-recently played move.
 * @param {gamefile} gamefile - The gamefile
 * @param {Object} options - An object containing various options (ALL of these are default *true*):
 * - `flipTurn`: Whether each forwarded move should flip whosTurn. This should be false when forwarding to the game's front after rewinding.
 * - `animateLastMove`: Whether to animate the last move, or most-recently played.
 * - `updateData`: Whether to modify the mesh of all the pieces. Should be false if we plan on regenerating the model manually after forwarding.
 * - `updateProperties`: Whether each move should update gamefile properties that game-over algorithms rely on, such as the 50-move-rule's status, or 3-Check's check counter.
 * - `simulated`: Whether you plan on undo'ing this forward, rewinding back to where you were. If true, the `rewindInfo` property will be added to each forwarded move in the gamefile for easy reverting when it comes time.
 */

function forwardToFront(gamefile, { flipTurn = true, animateLastMove = true, updateData = true, updateProperties = true, simulated = false } = {}) {

    while (true) { // For as long as we have moves to forward...
        const nextIndex = gamefile.moveIndex + 1;
        if (movesscript.isIndexOutOfRange(gamefile.moves, nextIndex)) break;

        const nextMove = movesscript.getMoveFromIndex(gamefile.moves, nextIndex);

        const isLastMove = movesscript.isIndexTheLastMove(gamefile.moves, nextIndex);
        const animate = animateLastMove && isLastMove;
        makeMove(gamefile, nextMove, { recordMove: false, pushClock: false, doGameOverChecks: false, flipTurn, animate, updateData, updateProperties, simulated });
    }

<<<<<<< HEAD
    /**
     * **Universal** function for undo'ing or rewinding moves.
     * Called when we're rewinding the game to view past moves,
     * or when the checkmate algorithm is undo'ing a move.
     * @param {gamefile} gamefile - The gamefile
     * @param {Object} options - An object containing various options (ALL of these are default *true*, EXCEPT `simulated` which is default *false*):
     * - `updateData`: Whether to modify the mesh of all the pieces. Should be false for simulated moves.
     * - `removeMove`: Whether to delete the move from the gamefile's move list. Should be true if we're undo'ing simulated moves.
     * - `animate`: Whether to animate this rewinding.
     */
    function rewindMove(gamefile, { updateData = true, removeMove = true, animate = true, flipTurn = true } = {}) {

        const move = movesscript.getMoveFromIndex(gamefile.moves, gamefile.moveIndex); // { type, startCoords, endCoords, captured }
        const trimmedType = math.trimWorBFromType(move.type);

        let isSpecialMove = false;
        if (gamefile.specialUndos[trimmedType]) isSpecialMove = gamefile.specialUndos[trimmedType](gamefile, move, { updateData, restoreRights:removeMove, animate });
        if (!isSpecialMove) rewindMove_NoSpecial(gamefile, move, { updateData, animate });

        // inCheck and attackers are always restored, no matter if we're deleting the move or not.
        gamefile.inCheck = move.rewindInfo.inCheck;
        if (move.rewindInfo.attackers) gamefile.attackers = move.rewindInfo.attackers;
        if (removeMove) { // Restore original values
            gamefile.enpassant = move.rewindInfo.enpassant;
            gamefile.moveRuleState = move.rewindInfo.moveRuleState;
            gamefile.checksGiven = move.rewindInfo.checksGiven;
            if (move.rewindInfo.specialRightStart) { // Restore their special right
                const key = math.getKeyFromCoords(move.startCoords);
                gamefile.specialRights[key] = true;
            }
            if (move.rewindInfo.specialRightEnd) { // Restore their special right
                const key = math.getKeyFromCoords(move.endCoords);
                gamefile.specialRights[key] = true;
            }
            gamefile.gameConclusion = move.rewindInfo.gameConclusion; // Simulated moves may or may not have performed game over checks.
        }
        // The capturedIndex and pawnIndex are only used for undo'ing
        // simulated moves, so that we don't screw up the mesh
        delete move.rewindInfo.capturedIndex;
        delete move.rewindInfo.pawnIndex;

        // Finally, delete the move off the top of our moves [] array list
        if (removeMove) movesscript.deleteLastMove(gamefile.moves);
        gamefile.moveIndex--;

        if (removeMove && flipTurn) flipWhosTurn(gamefile, { pushClock: false, doGameOverChecks: false });
=======
    if (!simulated) guigameinfo.updateWhosTurn(gamefile);

    // If updateData is true, lock the rewind/forward buttons for a brief moment.
    if (updateData) guinavigation.lockRewind();
}
>>>>>>> 974c9457

/**
 * Rewinds the game until we reach the desired move index.
 * @param {gamefile} gamefile - The gamefile
 * @param {number} moveIndex - The desired move index
 * @param {Object} options - An object containing various options (ALL of these are default *true*, EXCEPT `simulated` which is default *false*):
 * - `removeMove`: Whether to delete the moves in the gamefile's moves list while rewinding.
 * - `updateData`: Whether to modify the mesh of all the pieces. Should be false for simulated moves, or if you're planning on regenerating the mesh after this.
 */
function rewindGameToIndex(gamefile, moveIndex, { removeMove = true, updateData = true } = {}) {
    if (removeMove && !movesscript.areWeViewingLatestMove(gamefile)) return console.error("Cannot rewind game to index while deleting moves unless we start at the most recent move. forwardToFront() first.");
    if (gamefile.moveIndex < moveIndex) return console.error("Cannot rewind game to index when we need to forward instead.");
    while (gamefile.moveIndex > moveIndex) rewindMove(gamefile, { animate: false, updateData, removeMove });
    guigameinfo.updateWhosTurn(gamefile);
    frametracker.onVisualChange();
}

/**
 * **Universal** function for undo'ing or rewinding moves.
 * Called when we're rewinding the game to view past moves,
 * or when the checkmate algorithm is undo'ing a move.
 * @param {gamefile} gamefile - The gamefile
 * @param {Object} options - An object containing various options (ALL of these are default *true*, EXCEPT `simulated` which is default *false*):
 * - `updateData`: Whether to modify the mesh of all the pieces. Should be false for simulated moves.
 * - `removeMove`: Whether to delete the move from the gamefile's move list. Should be true if we're undo'ing simulated moves.
 * - `animate`: Whether to animate this rewinding.
 */
function rewindMove(gamefile, { updateData = true, removeMove = true, animate = true } = {}) {

    const move = movesscript.getMoveFromIndex(gamefile.moves, gamefile.moveIndex); // { type, startCoords, endCoords, captured }
    const trimmedType = colorutil.trimColorExtensionFromType(move.type);

    let isSpecialMove = false;
    if (gamefile.specialUndos[trimmedType]) isSpecialMove = gamefile.specialUndos[trimmedType](gamefile, move, { updateData, animate });
    if (!isSpecialMove) rewindMove_NoSpecial(gamefile, move, { updateData, animate });

    // inCheck and attackers are always restored, no matter if we're deleting the move or not.
    gamefile.inCheck = move.rewindInfo.inCheck;
    if (move.rewindInfo.attackers) gamefile.attackers = move.rewindInfo.attackers;
    if (removeMove) { // Restore original values
        gamefile.enpassant = move.rewindInfo.enpassant;
        gamefile.moveRuleState = move.rewindInfo.moveRuleState;
        gamefile.checksGiven = move.rewindInfo.checksGiven;
        if (move.rewindInfo.specialRightStart) { // Restore their special right
            const key = coordutil.getKeyFromCoords(move.startCoords);
            gamefile.specialRights[key] = true;
        }
        if (move.rewindInfo.specialRightEnd) { // Restore their special right
            const key = coordutil.getKeyFromCoords(move.endCoords);
            gamefile.specialRights[key] = true;
        }
        gamefile.gameConclusion = move.rewindInfo.gameConclusion; // Simulated moves may or may not have performed game over checks.
    }
    // The capturedIndex and pawnIndex are only used for undo'ing
    // simulated moves, so that we don't screw up the mesh
    delete move.rewindInfo.capturedIndex;
    delete move.rewindInfo.pawnIndex;

    // Finally, delete the move off the top of our moves [] array list
    if (removeMove) movesscript.deleteLastMove(gamefile.moves);
    gamefile.moveIndex--;

    if (removeMove) flipWhosTurn(gamefile, { pushClock: false, doGameOverChecks: false });

    // if (animate) updateInCheck(gamefile, false)
    // No longer needed, as rewinding the move restores the inCheck property.
    // updateInCheck(gamefile, false)

    if (updateData) {
        guinavigation.update_MoveButtons();
        frametracker.onVisualChange();
    }
}

/**
 * Standardly rewinds a move. Adds back any captured piece. Animates if specified.
 * If the move was a special move, a separate method is needed.
 * @param {gamefile} gamefile - The gamefile
 * @param {Move} move - The move that's being undo'd
 * @param {Object} options - An object containing various options (ALL of these are default *true*):
 * - `updateData`: Whether to modify the mesh of all the pieces. Should be false for simulated moves, or if you're planning on regenerating the mesh afterward.
 * - `animate`: Whether to animate this move.
 */
function rewindMove_NoSpecial(gamefile, move, { updateData = true, animate = true } = {}) {
    const movedPiece = gamefileutility.getPieceAtCoords(gamefile, move.endCoords); // Returns { type, index, coords }
    movePiece(gamefile, movedPiece, move.startCoords, { updateData }); // Changes the pieces coords and data in the organized lists without making any captures.

    if (move.captured) { // Replace the piece captured
        const type = move.captured;
        addPiece(gamefile, type, move.endCoords, move.rewindInfo.capturedIndex, { updateData });
    }

    if (animate) animation.animatePiece(move.type, move.endCoords, move.startCoords);
}

/**
 * Simulates the provided move, testing if it's in check and, if specified, also the game conclusion,
 * then undo's the move, restoring it to how the gamefile was before.
 * @param {gamefile} gamefile - The gamefile
 * @param {Move} The move to simulate.
 * @param {string} colorToTestInCheck - The side to test if they are in check. Usually this is the color of the side making the move, because we don't want to step into check.
 * @param {Object} options - An object that may contain the properties:
 * - `doGameOverChecks`: Whether, while simulating this move, to perform game over checks such as checkmate or other win conditions. SLOWER, but this can be used to verify the game conclusion the opponent claimed. Default: *false*
 * @returns {Object} An object that may contains the properties:
 * - `isCheck`: Whether making this move puts the specified color in check. Usually it's you stepping into check.
 * - `gameConclusion`: The resulting `gameConclusion` after the move, if `doGameOverChecks` was specified as *true*.
 */
function simulateMove(gamefile, move, colorToTestInCheck, { doGameOverChecks = false } = {}) {
    // Moves the piece without unselecting it or regenerating the pieces model.
    makeMove(gamefile, move, { pushClock: false, animate: false, updateData: false, simulated: true, doGameOverChecks, updateProperties: doGameOverChecks });
    
    // What info can we pull from the game after simulating this move?
    const info = {
        isCheck: doGameOverChecks ? gamefile.inCheck : checkdetection.detectCheck(gamefile, colorToTestInCheck, []),
        gameConclusion: doGameOverChecks ? gamefile.gameConclusion : undefined
    };

    // Undo the move, REWIND.
    // We don't have to worry about the index changing, it is the same.
    // BUT THE CAPTURED PIECE MUST be inserted in the exact location!
    // Only remove the move
    rewindMove(gamefile, { updateData: false, animate: false });

    return info; // Info from simulating the move: { isCheck, gameConclusion }
}

/**
 * Strips the coordinates of their special move properties.
 * For example, unstripped coords may look like: `[2,7,enpassant:true]`
 * @param {number[]} coords - The coordinates
 * @returns {number[]} The stripped coordinates: `[2,7]`
 */
function stripSpecialMoveTagsFromCoords(coords) { return [coords[0], coords[1]]; }

export default {
    makeMove,
    movePiece,
    addPiece,
    deletePiece,
    makeAllMovesInGame,
    calculateMoveFromShortmove,
    forwardToFront,
    rewindGameToIndex,
    rewindMove,
    simulateMove,
    stripSpecialMoveTagsFromCoords
};<|MERGE_RESOLUTION|>--- conflicted
+++ resolved
@@ -36,36 +36,7 @@
  * @property {number} index - The index of the piece within the gamefile's piece list.
  */
 
-<<<<<<< HEAD
-const movepiece = (function() {
-
-    /**
-     * **Universal** function for executing forward (not rewinding) moves.
-     * Called when we move the selected piece, receive our opponent's move,
-     * or need to simulate a move within the checkmate algorithm.
-     * @param {gamefile} gamefile - The gamefile
-     * @param {Move} move - The move to make, with the properties `startCoords`, `endCoords`, and any special move flags, all other properties of the move will be added within. CRUCIAL: If `simulated` is true and `recordMove` is false, the move passed in MUST be one of the moves in the gamefile's move list! Otherwise we'll have trouble undo'ing the simulated move without messing up the mesh.
-     * @param {Object} options - An object containing various options (ALL of these are default *true*, EXCEPT `simulated` which is default *false*):
-     * - `flipTurn`: Whether to flip the `whosTurn` property of the gamefile. Most of the time this will be true, except when hitting the rewind/forward buttons.
-     * - `recordMove`: Whether to record the move in the gamefile's move list. Should be false when rewinding/fast-forwarding the game.
-     * - `pushClock`: Whether to push the clock. If we're in an online game we NEVER push the clock anyway, only the server does.
-     * - `doGameOverChecks`: Whether to perform game-over checks, such as checkmate or other win conditions.
-     * - `concludeGameIfOver`: If true, and `doGameOverChecks` is true, then if this move ends the game, we will not stop the clocks, darken the board, display who won, or play a sound effect.
-     * - `animate`: Whether to animate this move.
-     * - `updateData`: Whether to modify the mesh of all the pieces. Should be false for simulated moves, or if you're planning on regenerating the mesh after this.
-     * - `updateProperties`: Whether to update gamefile properties that game-over algorithms rely on, such as the 50-move-rule's status, or 3-Check's check counter.
-     * - `simulated`: Whether you plan on undo'ing this move. If true, the `rewindInfo` property will be added to the `move` for easy restoring of the gamefile's properties when undo'ing the move.
-     */
-    function makeMove(gamefile, move, { flipTurn = true, recordMove = true, pushClock = true, doGameOverChecks = true, concludeGameIfOver = true, animate = true, updateData = true, updateProperties = true, simulated = false } = {}) {
-        const piece = gamefileutility.getPieceAtCoords(gamefile, move.startCoords);
-        if (!piece) throw new Error(`Cannot make move because no piece exists at coords ${move.startCoords}.`);
-        move.type = piece.type;
-        const trimmedType = math.trimWorBFromType(move.type); // "queens"
-        
-        storeRewindInfoOnMove(gamefile, move, piece.index, { simulated }); // Keep track if important stuff to remember, for rewinding the game if we undo moves
-=======
 /** Here lies the universal methods for moving pieces, forward or rewinding. */
->>>>>>> 974c9457
 
 /**
  * **Universal** function for executing forward (not rewinding) moves.
@@ -84,7 +55,7 @@
  * - `updateProperties`: Whether to update gamefile properties that game-over algorithms rely on, such as the 50-move-rule's status, or 3-Check's check counter.
  * - `simulated`: Whether you plan on undo'ing this move. If true, the `rewindInfo` property will be added to the `move` for easy restoring of the gamefile's properties when undo'ing the move.
  */
-function makeMove(gamefile, move, { flipTurn = true, recordMove = true, pushClock = true, doGameOverChecks = true, concludeGameIfOver = true, animate = true, updateData = true, updateProperties = true, simulated = false } = {}) {                
+function makeMove(gamefile, move, { flipTurn = true, recordMove = true, pushClock = true, doGameOverChecks = true, concludeGameIfOver = true, animate = true, updateData = true, updateProperties = true, simulated = false } = {}) {
     const piece = gamefileutility.getPieceAtCoords(gamefile, move.startCoords);
     if (!piece) throw new Error(`Cannot make move because no piece exists at coords ${move.startCoords}.`);
     move.type = piece.type;
@@ -167,19 +138,6 @@
 
 // RETURNS index of captured piece! Required for undo'ing moves.
 
-<<<<<<< HEAD
-    /**
-     * Most basic add-a-piece method. Adds it the gamefile's piece list,
-     * organizes the piece in the organized lists, and updates its mesh data.
-     * @param {gamefile} gamefile - The gamefile
-     * @param {string} type - The type of piece to place
-     * @param {number[]} coords - The coordinates
-     * @param {number} [desiredIndex] - Optional. If specified, this will place the piece at that index within the gamefile's piece list. This is crucial for undo'ing simulated moves so as to not screw up the mesh.
-     * @param {Object} options - An object that may contain the property `updateData`, that when true will update the piece in the mesh.
-     */
-    function addPiece(gamefile, type, coords, desiredIndex, { updateData = true } = {}) { // desiredIndex optional
-        const list = gamefile.ourPieces[type];
-=======
 /**
  * Standardly moves a piece. Deletes any captured piece. Animates if specified.
  * If the move is a special move, a separate method is needed.
@@ -197,7 +155,6 @@
     if (capturedPiece && simulated) move.rewindInfo.capturedIndex = capturedPiece.index;
 
     if (capturedPiece) deletePiece(gamefile, capturedPiece, { updateData });
->>>>>>> 974c9457
 
     movePiece(gamefile, piece, move.endCoords, { updateData });
 
@@ -260,19 +217,6 @@
 
     organizedlines.organizePiece(type, coords, gamefile);
 
-<<<<<<< HEAD
-     * Needs to be called AFTER flipping the `whosTurn` property.
-     * @param {gamefile} gamefile - The gamefile
-     * @param {boolean} [flagMoveAsCheck] - If *true*, flags the last played move as a check. Default: true
-     */
-    function updateInCheck(gamefile, flagMoveAsCheck = true) {
-        if(premove.isPremove(gamefile)) return; //Being checked by a premove doesn't really make sence. The piece hasn't actually moved yet.
-        let attackers = undefined;
-        // Only pass in attackers array to be filled by the checking pieces if we're using checkmate win condition.
-        const whosTurnItWasAtMoveIndex = movesscript.getWhosTurnAtMoveIndex(gamefile, gamefile.moveIndex);
-        const oppositeColor = math.getOppositeColor(whosTurnItWasAtMoveIndex);
-        if (gamefile.gameRules.winConditions[oppositeColor].includes('checkmate')) attackers = [];
-=======
     if (!updateData) return;
 
     // Edit its data within the pieces buffer!
@@ -297,7 +241,6 @@
 
     const list = gamefile.ourPieces[piece.type];
     gamefileutility.deleteIndexFromPieceList(list, piece.index);
->>>>>>> 974c9457
 
     // Remove captured piece from organized piece lists
     organizedlines.removeOrganizedPiece(gamefile, piece.coords);
@@ -342,7 +285,7 @@
     * @param {boolean} [flagMoveAsCheck] - If *true*, flags the last played move as a check. Default: true
     */
 function updateInCheck(gamefile, flagMoveAsCheck = true) {
-
+    //if(premove.isPremove(gamefile)) return; //Being checked by a premove doesn't really make sence. The piece hasn't actually moved yet.
     let attackers = undefined;
     // Only pass in attackers array to be filled by the checking pieces if we're using checkmate win condition.
     const whosTurnItWasAtMoveIndex = movesscript.getWhosTurnAtMoveIndex(gamefile, gamefile.moveIndex);
@@ -458,60 +401,11 @@
         makeMove(gamefile, nextMove, { recordMove: false, pushClock: false, doGameOverChecks: false, flipTurn, animate, updateData, updateProperties, simulated });
     }
 
-<<<<<<< HEAD
-    /**
-     * **Universal** function for undo'ing or rewinding moves.
-     * Called when we're rewinding the game to view past moves,
-     * or when the checkmate algorithm is undo'ing a move.
-     * @param {gamefile} gamefile - The gamefile
-     * @param {Object} options - An object containing various options (ALL of these are default *true*, EXCEPT `simulated` which is default *false*):
-     * - `updateData`: Whether to modify the mesh of all the pieces. Should be false for simulated moves.
-     * - `removeMove`: Whether to delete the move from the gamefile's move list. Should be true if we're undo'ing simulated moves.
-     * - `animate`: Whether to animate this rewinding.
-     */
-    function rewindMove(gamefile, { updateData = true, removeMove = true, animate = true, flipTurn = true } = {}) {
-
-        const move = movesscript.getMoveFromIndex(gamefile.moves, gamefile.moveIndex); // { type, startCoords, endCoords, captured }
-        const trimmedType = math.trimWorBFromType(move.type);
-
-        let isSpecialMove = false;
-        if (gamefile.specialUndos[trimmedType]) isSpecialMove = gamefile.specialUndos[trimmedType](gamefile, move, { updateData, restoreRights:removeMove, animate });
-        if (!isSpecialMove) rewindMove_NoSpecial(gamefile, move, { updateData, animate });
-
-        // inCheck and attackers are always restored, no matter if we're deleting the move or not.
-        gamefile.inCheck = move.rewindInfo.inCheck;
-        if (move.rewindInfo.attackers) gamefile.attackers = move.rewindInfo.attackers;
-        if (removeMove) { // Restore original values
-            gamefile.enpassant = move.rewindInfo.enpassant;
-            gamefile.moveRuleState = move.rewindInfo.moveRuleState;
-            gamefile.checksGiven = move.rewindInfo.checksGiven;
-            if (move.rewindInfo.specialRightStart) { // Restore their special right
-                const key = math.getKeyFromCoords(move.startCoords);
-                gamefile.specialRights[key] = true;
-            }
-            if (move.rewindInfo.specialRightEnd) { // Restore their special right
-                const key = math.getKeyFromCoords(move.endCoords);
-                gamefile.specialRights[key] = true;
-            }
-            gamefile.gameConclusion = move.rewindInfo.gameConclusion; // Simulated moves may or may not have performed game over checks.
-        }
-        // The capturedIndex and pawnIndex are only used for undo'ing
-        // simulated moves, so that we don't screw up the mesh
-        delete move.rewindInfo.capturedIndex;
-        delete move.rewindInfo.pawnIndex;
-
-        // Finally, delete the move off the top of our moves [] array list
-        if (removeMove) movesscript.deleteLastMove(gamefile.moves);
-        gamefile.moveIndex--;
-
-        if (removeMove && flipTurn) flipWhosTurn(gamefile, { pushClock: false, doGameOverChecks: false });
-=======
     if (!simulated) guigameinfo.updateWhosTurn(gamefile);
 
     // If updateData is true, lock the rewind/forward buttons for a brief moment.
     if (updateData) guinavigation.lockRewind();
 }
->>>>>>> 974c9457
 
 /**
  * Rewinds the game until we reach the desired move index.
@@ -539,13 +433,13 @@
  * - `removeMove`: Whether to delete the move from the gamefile's move list. Should be true if we're undo'ing simulated moves.
  * - `animate`: Whether to animate this rewinding.
  */
-function rewindMove(gamefile, { updateData = true, removeMove = true, animate = true } = {}) {
+function rewindMove(gamefile, { updateData = true, removeMove = true, animate = true, flipTurn = true } = {}) {
 
     const move = movesscript.getMoveFromIndex(gamefile.moves, gamefile.moveIndex); // { type, startCoords, endCoords, captured }
     const trimmedType = colorutil.trimColorExtensionFromType(move.type);
 
     let isSpecialMove = false;
-    if (gamefile.specialUndos[trimmedType]) isSpecialMove = gamefile.specialUndos[trimmedType](gamefile, move, { updateData, animate });
+    if (gamefile.specialUndos[trimmedType]) isSpecialMove = gamefile.specialUndos[trimmedType](gamefile, move, { updateData, restoreRights:removeMove, animate });
     if (!isSpecialMove) rewindMove_NoSpecial(gamefile, move, { updateData, animate });
 
     // inCheck and attackers are always restored, no matter if we're deleting the move or not.
@@ -574,7 +468,7 @@
     if (removeMove) movesscript.deleteLastMove(gamefile.moves);
     gamefile.moveIndex--;
 
-    if (removeMove) flipWhosTurn(gamefile, { pushClock: false, doGameOverChecks: false });
+    if (removeMove && flipTurn) flipWhosTurn(gamefile, { pushClock: false, doGameOverChecks: false });
 
     // if (animate) updateInCheck(gamefile, false)
     // No longer needed, as rewinding the move restores the inCheck property.
