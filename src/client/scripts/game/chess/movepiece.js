
// Import Start
import legalmoves from './legalmoves.js';
import gamefileutility from './gamefileutility.js';
import specialdetect from './specialdetect.js';
import arrows from '../rendering/arrows.js';
import clock from '../misc/clock.js';
import organizedlines from './organizedlines.js';
import animation from '../rendering/animation.js';
import guinavigation from '../gui/guinavigation.js';
import piecesmodel from '../rendering/piecesmodel.js';
import guigameinfo from '../gui/guigameinfo.js';
import movesscript from './movesscript.js';
import checkdetection from './checkdetection.js';
import formatconverter from './formatconverter.js';
import colorutil from '../misc/colorutil.js';
import jsutil from '../misc/jsutil.js';
import coordutil from '../misc/coordutil.js';
import frametracker from '../rendering/frametracker.js';
// Import End

/** 
 * Type Definitions 
 * @typedef {import('./gamefile.js').gamefile} gamefile
 * @typedef {import('./movesscript.js').Move} Move
*/

"use strict";

// Custom type definitions...

/**
 * @typedef {Object} Piece
 * @property {string} type - The type of the piece (e.g. `queensW`).
 * @property {number[]} coords - The coordinates of the piece: `[x,y]`
 * @property {number} index - The index of the piece within the gamefile's piece list.
 */

/** Here lies the universal methods for moving pieces, forward or rewinding. */

/**
 * **Universal** function for executing forward (not rewinding) moves.
 * Called when we move the selected piece, receive our opponent's move,
 * or need to simulate a move within the checkmate algorithm.
 * @param {gamefile} gamefile - The gamefile
 * @param {Move} move - The move to make, with the properties `startCoords`, `endCoords`, and any special move flags, all other properties of the move will be added within. CRUCIAL: If `simulated` is true and `recordMove` is false, the move passed in MUST be one of the moves in the gamefile's move list! Otherwise we'll have trouble undo'ing the simulated move without messing up the mesh.
 * @param {Object} options - An object containing various options (ALL of these are default *true*, EXCEPT `simulated` which is default *false*):
 * - `flipTurn`: Whether to flip the `whosTurn` property of the gamefile. Most of the time this will be true, except when hitting the rewind/forward buttons.
 * - `recordMove`: Whether to record the move in the gamefile's move list. Should be false when rewinding/fast-forwarding the game.
 * - `pushClock`: Whether to push the clock. If we're in an online game we NEVER push the clock anyway, only the server does.
 * - `doGameOverChecks`: Whether to perform game-over checks, such as checkmate or other win conditions.
 * - `concludeGameIfOver`: If true, and `doGameOverChecks` is true, then if this move ends the game, we will not stop the clocks, darken the board, display who won, or play a sound effect.
 * - `animate`: Whether to animate this move.
 * - `updateData`: Whether to modify the mesh of all the pieces. Should be false for simulated moves, or if you're planning on regenerating the mesh after this.
 * - `updateProperties`: Whether to update gamefile properties that game-over algorithms rely on, such as the 50-move-rule's status, or 3-Check's check counter.
 * - `simulated`: Whether you plan on undo'ing this move. If true, the `rewindInfo` property will be added to the `move` for easy restoring of the gamefile's properties when undo'ing the move.
 */
<<<<<<< HEAD
function makeMove(gamefile, move, { flipTurn = true, recordMove = true, pushClock = true, doGameOverChecks = true, concludeGameIfOver = true, animate = true, updateData = true, updateProperties = true, simulated = false } = {}) {
    const piece = gamefileutility.getPieceAtCoords(gamefile, move.startCoords);
    if (!piece) throw new Error(`Cannot make move because no piece exists at coords ${move.startCoords}.`);
    move.type = piece.type;
    const trimmedType = colorutil.trimColorExtensionFromType(move.type); // "queens"
=======
function makeMove(gamefile, move, { flipTurn = true, recordMove = true, pushClock = true, doGameOverChecks = true, concludeGameIfOver = true, animate = true, updateData = true, updateProperties = true, simulated = false } = {}) {                
	const piece = gamefileutility.getPieceAtCoords(gamefile, move.startCoords);
	if (!piece) throw new Error(`Cannot make move because no piece exists at coords ${move.startCoords}.`);
	move.type = piece.type;
	const trimmedType = colorutil.trimColorExtensionFromType(move.type); // "queens"
>>>>>>> 2c0ad23c
    
	storeRewindInfoOnMove(gamefile, move, piece.index, { simulated }); // Keep track if important stuff to remember, for rewinding the game if we undo moves

	// Do this before making the move, so that if its a pawn double push, enpassant can be reinstated and not deleted.
	if (recordMove || updateProperties) deleteEnpassantAndSpecialRightsProperties(gamefile, move.startCoords, move.endCoords);
    
	let specialMoveMade;
	if (gamefile.specialMoves[trimmedType]) specialMoveMade = gamefile.specialMoves[trimmedType](gamefile, piece, move, { updateData, animate, updateProperties, simulated });
	if (!specialMoveMade) movePiece_NoSpecial(gamefile, piece, move, { updateData, recordMove, animate, simulated }); // Move piece regularly (no special tag)
	const wasACapture = move.captured != null;

	gamefile.moveIndex++;
	if (recordMove) gamefile.moves.push(move);
	// The "check" property will be added inside updateInCheck()...
	// The "mate" property will be added inside our game conclusion checks...

	if (updateProperties) incrementMoveRule(gamefile, piece.type, wasACapture);

	if (flipTurn) flipWhosTurn(gamefile, { pushClock, doGameOverChecks });

	// ALWAYS DO THIS NOW, no matter what. 
	updateInCheck(gamefile, recordMove);
	if (doGameOverChecks) gamefileutility.updateGameConclusion(gamefile, { concludeGameIfOver, simulated });

	if (updateData) {
		guinavigation.update_MoveButtons();
		frametracker.onVisualChange();
	}

	if (!simulated) arrows.clearListOfHoveredPieces();
}

/**
 * Stores crucial game information for rewinding this move on the move object.
 * Upon rewinding, this information will be deleted.
 * @param {gamefile} gamefile - The gamefile
 * @param {Move} move - The move
 * @param {Object} options - An object that may contain the following options:
 * - `simulated`: Whether you plan on undo'ing this move. If *true*, then `capturedIndex` and `pawnIndex` will also be remembered, so the mesh doesn't get screwed up when rewinding. Default: *false*
 */
function storeRewindInfoOnMove(gamefile, move, pieceIndex, { simulated = false } = {}) {
	const rewindInfoAlreadyPresent = move.rewindInfo != null;
	const rewindInfo = move.rewindInfo || {};

	if (simulated && move.promotion) rewindInfo.pawnIndex = pieceIndex; // `capturedIndex` is saved elsewhere within movePiece_NoSpecial()
	if (!rewindInfoAlreadyPresent) {
		rewindInfo.inCheck = jsutil.deepCopyObject(gamefile.inCheck);
		rewindInfo.gameConclusion = gamefile.gameConclusion;
		if (gamefile.attackers) rewindInfo.attackers = jsutil.deepCopyObject(gamefile.attackers);
		if (gamefile.enpassant) rewindInfo.enpassant = gamefile.enpassant;
		if (gamefile.moveRuleState != null) rewindInfo.moveRuleState = gamefile.moveRuleState;
		if (gamefile.checksGiven) rewindInfo.checksGiven = gamefile.checksGiven;
		let key = coordutil.getKeyFromCoords(move.startCoords);
		if (gamefile.specialRights[key]) rewindInfo.specialRightStart = true;
		key = coordutil.getKeyFromCoords(move.endCoords);
		if (gamefile.specialRights[key]) rewindInfo.specialRightEnd = true;
	}

	move.rewindInfo = rewindInfo;
}

/**
 * Deletes the gamefile's enpassant property, and the moving piece's special right.
 * This needs to be done every time we make a move.
 * @param {gamefile} gamefile - The gamefile
 * @param {number[]} startCoords - The coordinates of the piece moving
 * @param {number[]} endCoords - The destination of the piece moving
 */
function deleteEnpassantAndSpecialRightsProperties(gamefile, startCoords, endCoords) {
	delete gamefile.enpassant;
	let key = coordutil.getKeyFromCoords(startCoords);
	delete gamefile.specialRights[key]; // We also delete its special move right for ANY piece moved
	key = coordutil.getKeyFromCoords(endCoords);
	delete gamefile.specialRights[key]; // We also delete the captured pieces specialRights for ANY move.
}

// RETURNS index of captured piece! Required for undo'ing moves.

/**
 * Standardly moves a piece. Deletes any captured piece. Animates if specified.
 * If the move is a special move, a separate method is needed.
 * @param {gamefile} gamefile - The gamefile
 * @param {Piece} piece - The piece to move
 * @param {Move} move - The move that's being made
 * @param {Object} options - An object containing various options (ALL of these are default *true*):
 * - `updateData`: Whether to modify the mesh of all the pieces. Should be false for simulated moves, or if you're planning on regenerating the mesh after this.
 * - `animate`: Whether to animate this move.
 * - `simulated`: Whether you plan on undo'ing this move. If true, the index of the captured piece within the gamefile's piece list will be stored in the `rewindInfo` property of the move for easy undo'ing without screwing up the mesh.
 */
function movePiece_NoSpecial(gamefile, piece, move, { updateData = true, animate = true, simulated = false } = {}) { // piece: { coords, type, index }
	const capturedPiece = gamefileutility.getPieceAtCoords(gamefile, move.endCoords);
	if (capturedPiece) move.captured = capturedPiece.type;
	if (capturedPiece && simulated) move.rewindInfo.capturedIndex = capturedPiece.index;

	if (capturedPiece) deletePiece(gamefile, capturedPiece, { updateData });

	movePiece(gamefile, piece, move.endCoords, { updateData });

	if (animate) animation.animatePiece(piece.type, move.startCoords, move.endCoords, capturedPiece);
}

/**
 * Most basic move-a-piece method. Adjusts its coordinates in the gamefile's piece lists,
 * reorganizes the piece in the organized lists, and updates its mesh data.
 * @param {gamefile} gamefile - The gamefile
 * @param {Piece} piece - The piece being moved
 * @param {number[]} endCoords - The destination coordinates
 * @param {Object} options - An object that may contain the property `updateData`, that when true will update the piece in the mesh.
 */
function movePiece(gamefile, piece, endCoords, { updateData = true } = {}) {
	// Move the piece, change the coordinates
	gamefile.ourPieces[piece.type][piece.index] = endCoords;

	// Remove selected piece from all the organized piece lists (piecesOrganizedByKey, etc.)
	organizedlines.removeOrganizedPiece(gamefile, piece.coords);

	// Add the piece to organized lists with new destination
	organizedlines.organizePiece(piece.type, endCoords, gamefile);

	// Edit its data within the mesh of the pieces!
	if (updateData) piecesmodel.movebufferdata(gamefile, piece, endCoords);
}

/**
 * Most basic add-a-piece method. Adds it the gamefile's piece list,
 * organizes the piece in the organized lists, and updates its mesh data.
 * @param {gamefile} gamefile - The gamefile
 * @param {string} type - The type of piece to place
 * @param {number[]} coords - The coordinates
 * @param {number} [desiredIndex] - Optional. If specified, this will place the piece at that index within the gamefile's piece list. This is crucial for undo'ing simulated moves so as to not screw up the mesh.
 * @param {Object} options - An object that may contain the property `updateData`, that when true will update the piece in the mesh.
 */
function addPiece(gamefile, type, coords, desiredIndex, { updateData = true } = {}) { // desiredIndex optional

	const list = gamefile.ourPieces[type];

	// If no index specified, make the default the first undefined in the list!
	if (desiredIndex == null) desiredIndex = list.undefineds[0];

	// If there are no undefined placeholders left, updateData better be false, because we are going to append on the end!
	if (desiredIndex == null && updateData) throw new Error("Cannot add a piece and update the data when there are no undefined placeholders remaining!");

	if (desiredIndex == null) list.push(coords);
	else { // desiredIndex specified

		const isPieceAtCoords = gamefileutility.getPieceTypeAtCoords(gamefile, coords) != null;
		if (isPieceAtCoords) throw new Error("Can't add a piece on top of another piece!");

		// Remove the undefined from the undefineds list
		const deleteSuccussful = jsutil.deleteValueFromOrganizedArray(gamefile.ourPieces[type].undefineds, desiredIndex) !== false;
		if (!deleteSuccussful) throw new Error("Index to add a piece has an existing piece on it!");

		list[desiredIndex] = coords;
	}

	organizedlines.organizePiece(type, coords, gamefile);

	if (!updateData) return;

	// Edit its data within the pieces buffer!
	const undefinedPiece = { type, index: desiredIndex };
	piecesmodel.overwritebufferdata(gamefile, undefinedPiece, coords, type);

	// Do we need to add more undefineds?
	// Only adding pieces can ever reduce the number of undefineds we have, so we do that here!
	if (organizedlines.areWeShortOnUndefineds(gamefile)) organizedlines.addMoreUndefineds(gamefile, { log: true });
}

/**
 * Most basic delete-a-piece method. Deletes it from the gamefile's piece list,
 * from the organized lists, and deletes its mesh data (overwrites with zeros).
 * @param {gamefile} gamefile - The gamefile
 * @param {string} type - The type of piece to place
 * @param {number[]} coords - The coordinates
 * @param {number} [desiredIndex] - Optional. If specified, this will place the piece at that index within the gamefile's piece list. This is crucial for undo'ing simulated moves so as to not screw up the mesh.
 * @param {Object} options - An object that may contain the property `updateData`, that when true will update the piece in the mesh.
 */
function deletePiece(gamefile, piece, { updateData = true } = {}) { // piece: { type, index }

	const list = gamefile.ourPieces[piece.type];
	gamefileutility.deleteIndexFromPieceList(list, piece.index);

	// Remove captured piece from organized piece lists
	organizedlines.removeOrganizedPiece(gamefile, piece.coords);

	// Delete its data within the pieces buffer! Overwrite with 0's
	if (updateData) piecesmodel.deletebufferdata(gamefile, piece);
}

/**
 * Increments the gamefile's moveRuleStatus property, if the move-rule is in use.
 * @param {gamefile} gamefile - The gamefile
 * @param {string} typeMoved - The type of piece moved
 * @param {boolean} wasACapture Whether the move made a capture
 */
function incrementMoveRule(gamefile, typeMoved, wasACapture) {
	if (!gamefile.gameRules.moveRule) return; // Not using the move-rule
    
	// Reset if it was a capture or pawn movement
	if (wasACapture || typeMoved.startsWith('pawns')) gamefile.moveRuleState = 0;
	else gamefile.moveRuleState++;
}

/**
 * Flips the `whosTurn` property of the gamefile, updates
 * the text on-screen, then pushes the clock.
 * @param {gamefile} gamefile - The gamefile
 * @param {Object} options - An object that may contain the options (all are default *true*):
 * - `pushClock`: Whether to push the clock.
 * - `doGameOverChecks`: Whether game-over checks such as checkmate, or other win conditions, are performed for this move.
 */
function flipWhosTurn(gamefile, { pushClock = true, doGameOverChecks = true } = {}) {
<<<<<<< HEAD
    gamefile.whosTurn = movesscript.getWhosTurnAtMoveIndex(gamefile, gamefile.moveIndex - gamefile.premovesVisible);
    if (doGameOverChecks) guigameinfo.updateWhosTurn(gamefile);
    if (pushClock) clock.push();
=======
	gamefile.whosTurn = movesscript.getWhosTurnAtMoveIndex(gamefile, gamefile.moveIndex);
	if (doGameOverChecks) guigameinfo.updateWhosTurn(gamefile);
	if (pushClock) clock.push();
>>>>>>> 2c0ad23c
}

/**
 * Updates the `inCheck` and `attackers` properties of the gamefile after making a move or rewinding.

    * Needs to be called AFTER flipping the `whosTurn` property.
    * @param {gamefile} gamefile - The gamefile
    * @param {boolean} [flagMoveAsCheck] - If *true*, flags the last played move as a check. Default: true
    */
function updateInCheck(gamefile, flagMoveAsCheck = true) {
<<<<<<< HEAD
    //if(premove.isPremove(gamefile)) return; //Being checked by a premove doesn't really make sence. The piece hasn't actually moved yet.
    let attackers = undefined;
    // Only pass in attackers array to be filled by the checking pieces if we're using checkmate win condition.
    const whosTurnItWasAtMoveIndex = movesscript.getWhosTurnAtMoveIndex(gamefile, gamefile.moveIndex);
    const oppositeColor = colorutil.getOppositeColor(whosTurnItWasAtMoveIndex);
    if (gamefile.gameRules.winConditions[oppositeColor].includes('checkmate')) attackers = [];
=======

	let attackers = undefined;
	// Only pass in attackers array to be filled by the checking pieces if we're using checkmate win condition.
	const whosTurnItWasAtMoveIndex = movesscript.getWhosTurnAtMoveIndex(gamefile, gamefile.moveIndex);
	const oppositeColor = colorutil.getOppositeColor(whosTurnItWasAtMoveIndex);
	if (gamefile.gameRules.winConditions[oppositeColor].includes('checkmate')) attackers = [];
>>>>>>> 2c0ad23c

	gamefile.inCheck = checkdetection.detectCheck(gamefile, whosTurnItWasAtMoveIndex, attackers); // Passes in the gamefile as an argument
	gamefile.attackers = attackers || []; // Erase the checking pieces calculated from previous turn and pass in new ones!

	if (gamefile.inCheck && flagMoveAsCheck) movesscript.flagLastMoveAsCheck(gamefile);
}

/**
 * Accepts a move list in the most comapact form: `['1,2>3,4','10,7>10,8Q']`,
 * reconstructs each move's properties, INCLUDING special flags, and makes that move
 * in the game. At each step it has to calculate what legal special
 * moves are possible, so it can pass on those flags.
 * On the very final move it test if the game is over, and animate the move.
 * 
 * **THROWS AN ERROR** if any move during the process is in an invalid format.
 * @param {gamefile} gamefile - The gamefile
 * @param {string[]} moves - The list of moves to add to the game, each in the most compact format: `['1,2>3,4','10,7>10,8Q']`
 */
function makeAllMovesInGame(gamefile, moves) {
	if (gamefile.moveIndex !== -1) throw new Error("Cannot make all moves in game when we're not at the beginning.");
        
	for (let i = 0; i < moves.length; i++) {

		const shortmove = moves[i];
		const move = calculateMoveFromShortmove(gamefile, shortmove);
		// The makeMove() method auto-reconstructs the `captured` property.

		if (!move) throw new Error(`Cannot make all moves in game! There was a move in an invalid format: ${shortmove}. Index: ${i}`);

		// Make the move in the game!

		const isLastMove = i === moves.length - 1;
		const animate = isLastMove;
		makeMove(gamefile, move, { pushClock: false, updateData: false, concludeGameIfOver: false, doGameOverChecks: false, animate });
	}

	if (moves.length === 0) updateInCheck(gamefile, false);
	// Perform game over checks.
	gamefileutility.updateGameConclusion(gamefile, { concludeGameIfOver: false });
}

/**
 * Accepts a move in the most compact short form, and constructs the Move object
 * and most of its properties, EXCLUDING `type` and `captured` which are reconstructed by makeMove().
 * Has to calculate the piece's legal special moves to do add special move flags.
 * 
 * **Returns undefined** if there was an error anywhere in the conversion.
 * This does NOT perform legality checks, so still do that afterward.
 * @param {gamefile} gamefile - The gamefile
 * @param {string} shortmove - The move in most compact form: `1,2>3,4Q`
 * @returns {Move | undefined} The move object, or undefined if there was an error.
 */
function calculateMoveFromShortmove(gamefile, shortmove) {
	if (!movesscript.areWeViewingLatestMove(gamefile)) return console.error("Cannot calculate Move object from shortmove when we're not viewing the most recently played move.");

	// Reconstruct the startCoords, endCoords, and promotion properties of the longmove

	/** @type {Move} */
	let move;
	try {
		move = formatconverter.ShortToLong_CompactMove(shortmove); // { startCoords, endCoords, promotion }
	} catch (error) {
		console.error(error);
		console.error(`Failed to calculate Move from shortmove because it's in an incorrect format: ${shortmove}`);
		return;
	}

	// Reconstruct the enpassant and castle properties by calculating what legal
	// special moves this piece can make, comparing them to the move's endCoords,
	// and if there's a match, pass on the special move flag.

	const selectedPiece = gamefileutility.getPieceAtCoords(gamefile, move.startCoords);
	if (!selectedPiece) return move; // Return without any special move properties, this will automatically be an illegal move.
    
	const legalSpecialMoves = legalmoves.calculate(gamefile, selectedPiece, { onlyCalcSpecials: true }).individual;
	for (let i = 0; i < legalSpecialMoves.length; i++) {
		const thisCoord = legalSpecialMoves[i];
		if (!coordutil.areCoordsEqual(thisCoord, move.endCoords)) continue;
		// Matched coordinates! Transfer any special move tags
		specialdetect.transferSpecialFlags_FromCoordsToMove(thisCoord, move);
		break;
	}

	return move;
}

/**
 * Fast-forwards the game to front, to the most-recently played move.
 * @param {gamefile} gamefile - The gamefile
 * @param {Object} options - An object containing various options (ALL of these are default *true*):
 * - `flipTurn`: Whether each forwarded move should flip whosTurn. This should be false when forwarding to the game's front after rewinding.
 * - `animateLastMove`: Whether to animate the last move, or most-recently played.
 * - `updateData`: Whether to modify the mesh of all the pieces. Should be false if we plan on regenerating the model manually after forwarding.
 * - `updateProperties`: Whether each move should update gamefile properties that game-over algorithms rely on, such as the 50-move-rule's status, or 3-Check's check counter.
 * - `simulated`: Whether you plan on undo'ing this forward, rewinding back to where you were. If true, the `rewindInfo` property will be added to each forwarded move in the gamefile for easy reverting when it comes time.
 */

function forwardToFront(gamefile, { flipTurn = true, animateLastMove = true, updateData = true, updateProperties = true, simulated = false } = {}) {

	while (true) { // For as long as we have moves to forward...
		const nextIndex = gamefile.moveIndex + 1;
		if (movesscript.isIndexOutOfRange(gamefile.moves, nextIndex)) break;

		const nextMove = movesscript.getMoveFromIndex(gamefile.moves, nextIndex);

		const isLastMove = movesscript.isIndexTheLastMove(gamefile.moves, nextIndex);
		const animate = animateLastMove && isLastMove;
		makeMove(gamefile, nextMove, { recordMove: false, pushClock: false, doGameOverChecks: false, flipTurn, animate, updateData, updateProperties, simulated });
	}

	if (!simulated) guigameinfo.updateWhosTurn(gamefile);

	// If updateData is true, lock the rewind/forward buttons for a brief moment.
	if (updateData) guinavigation.lockRewind();
}

/**
 * Rewinds the game until we reach the desired move index.
 * @param {gamefile} gamefile - The gamefile
 * @param {number} moveIndex - The desired move index
 * @param {Object} options - An object containing various options (ALL of these are default *true*, EXCEPT `simulated` which is default *false*):
 * - `removeMove`: Whether to delete the moves in the gamefile's moves list while rewinding.
 * - `updateData`: Whether to modify the mesh of all the pieces. Should be false for simulated moves, or if you're planning on regenerating the mesh after this.
 */
function rewindGameToIndex(gamefile, moveIndex, { removeMove = true, updateData = true } = {}) {
	if (removeMove && !movesscript.areWeViewingLatestMove(gamefile)) return console.error("Cannot rewind game to index while deleting moves unless we start at the most recent move. forwardToFront() first.");
	if (gamefile.moveIndex < moveIndex) return console.error("Cannot rewind game to index when we need to forward instead.");
	while (gamefile.moveIndex > moveIndex) rewindMove(gamefile, { animate: false, updateData, removeMove });
	guigameinfo.updateWhosTurn(gamefile);
	frametracker.onVisualChange();
}

/**
 * **Universal** function for undo'ing or rewinding moves.
 * Called when we're rewinding the game to view past moves,
 * or when the checkmate algorithm is undo'ing a move.
 * @param {gamefile} gamefile - The gamefile
 * @param {Object} options - An object containing various options (ALL of these are default *true*, EXCEPT `simulated` which is default *false*):
 * - `updateData`: Whether to modify the mesh of all the pieces. Should be false for simulated moves.
 * - `removeMove`: Whether to delete the move from the gamefile's move list. Should be true if we're undo'ing simulated moves.
 * - `animate`: Whether to animate this rewinding.
 */
function rewindMove(gamefile, { updateData = true, removeMove = true, animate = true, flipTurn = true } = {}) {

<<<<<<< HEAD
    const move = movesscript.getMoveFromIndex(gamefile.moves, gamefile.moveIndex); // { type, startCoords, endCoords, captured }
    const trimmedType = colorutil.trimColorExtensionFromType(move.type);

    let isSpecialMove = false;
    if (gamefile.specialUndos[trimmedType]) isSpecialMove = gamefile.specialUndos[trimmedType](gamefile, move, { updateData, restoreRights:removeMove, animate });
    if (!isSpecialMove) rewindMove_NoSpecial(gamefile, move, { updateData, animate });

    // inCheck and attackers are always restored, no matter if we're deleting the move or not.
    gamefile.inCheck = move.rewindInfo.inCheck;
    if (move.rewindInfo.attackers) gamefile.attackers = move.rewindInfo.attackers;
    if (removeMove) { // Restore original values
        gamefile.enpassant = move.rewindInfo.enpassant;
        gamefile.moveRuleState = move.rewindInfo.moveRuleState;
        gamefile.checksGiven = move.rewindInfo.checksGiven;
        if (move.rewindInfo.specialRightStart) { // Restore their special right
            const key = coordutil.getKeyFromCoords(move.startCoords);
            gamefile.specialRights[key] = true;
        }
        if (move.rewindInfo.specialRightEnd) { // Restore their special right
            const key = coordutil.getKeyFromCoords(move.endCoords);
            gamefile.specialRights[key] = true;
        }
        gamefile.gameConclusion = move.rewindInfo.gameConclusion; // Simulated moves may or may not have performed game over checks.
    }
    // The capturedIndex and pawnIndex are only used for undo'ing
    // simulated moves, so that we don't screw up the mesh
    delete move.rewindInfo.capturedIndex;
    delete move.rewindInfo.pawnIndex;

    // Finally, delete the move off the top of our moves [] array list
    if (removeMove) movesscript.deleteLastMove(gamefile.moves);
    gamefile.moveIndex--;

    if (removeMove && flipTurn) flipWhosTurn(gamefile, { pushClock: false, doGameOverChecks: false });

    // if (animate) updateInCheck(gamefile, false)
    // No longer needed, as rewinding the move restores the inCheck property.
    // updateInCheck(gamefile, false)

    if (updateData) {
        guinavigation.update_MoveButtons();
        frametracker.onVisualChange();
    }
=======
	const move = movesscript.getMoveFromIndex(gamefile.moves, gamefile.moveIndex); // { type, startCoords, endCoords, captured }
	const trimmedType = colorutil.trimColorExtensionFromType(move.type);

	let isSpecialMove = false;
	if (gamefile.specialUndos[trimmedType]) isSpecialMove = gamefile.specialUndos[trimmedType](gamefile, move, { updateData, animate });
	if (!isSpecialMove) rewindMove_NoSpecial(gamefile, move, { updateData, animate });

	// inCheck and attackers are always restored, no matter if we're deleting the move or not.
	gamefile.inCheck = move.rewindInfo.inCheck;
	if (move.rewindInfo.attackers) gamefile.attackers = move.rewindInfo.attackers;
	if (removeMove) { // Restore original values
		gamefile.enpassant = move.rewindInfo.enpassant;
		gamefile.moveRuleState = move.rewindInfo.moveRuleState;
		gamefile.checksGiven = move.rewindInfo.checksGiven;
		if (move.rewindInfo.specialRightStart) { // Restore their special right
			const key = coordutil.getKeyFromCoords(move.startCoords);
			gamefile.specialRights[key] = true;
		}
		if (move.rewindInfo.specialRightEnd) { // Restore their special right
			const key = coordutil.getKeyFromCoords(move.endCoords);
			gamefile.specialRights[key] = true;
		}
		gamefile.gameConclusion = move.rewindInfo.gameConclusion; // Simulated moves may or may not have performed game over checks.
	}
	// The capturedIndex and pawnIndex are only used for undo'ing
	// simulated moves, so that we don't screw up the mesh
	delete move.rewindInfo.capturedIndex;
	delete move.rewindInfo.pawnIndex;

	// Finally, delete the move off the top of our moves [] array list
	if (removeMove) movesscript.deleteLastMove(gamefile.moves);
	gamefile.moveIndex--;

	if (removeMove) flipWhosTurn(gamefile, { pushClock: false, doGameOverChecks: false });

	// if (animate) updateInCheck(gamefile, false)
	// No longer needed, as rewinding the move restores the inCheck property.
	// updateInCheck(gamefile, false)

	if (updateData) {
		guinavigation.update_MoveButtons();
		frametracker.onVisualChange();
	}
>>>>>>> 2c0ad23c
}

/**
 * Standardly rewinds a move. Adds back any captured piece. Animates if specified.
 * If the move was a special move, a separate method is needed.
 * @param {gamefile} gamefile - The gamefile
 * @param {Move} move - The move that's being undo'd
 * @param {Object} options - An object containing various options (ALL of these are default *true*):
 * - `updateData`: Whether to modify the mesh of all the pieces. Should be false for simulated moves, or if you're planning on regenerating the mesh afterward.
 * - `animate`: Whether to animate this move.
 */
function rewindMove_NoSpecial(gamefile, move, { updateData = true, animate = true } = {}) {
	const movedPiece = gamefileutility.getPieceAtCoords(gamefile, move.endCoords); // Returns { type, index, coords }
	movePiece(gamefile, movedPiece, move.startCoords, { updateData }); // Changes the pieces coords and data in the organized lists without making any captures.

	if (move.captured) { // Replace the piece captured
		const type = move.captured;
		addPiece(gamefile, type, move.endCoords, move.rewindInfo.capturedIndex, { updateData });
	}

	if (animate) animation.animatePiece(move.type, move.endCoords, move.startCoords);
}

/**
 * Simulates the provided move, testing if it's in check and, if specified, also the game conclusion,
 * then undo's the move, restoring it to how the gamefile was before.
 * @param {gamefile} gamefile - The gamefile
 * @param {Move} The move to simulate.
 * @param {string} colorToTestInCheck - The side to test if they are in check. Usually this is the color of the side making the move, because we don't want to step into check.
 * @param {Object} options - An object that may contain the properties:
 * - `doGameOverChecks`: Whether, while simulating this move, to perform game over checks such as checkmate or other win conditions. SLOWER, but this can be used to verify the game conclusion the opponent claimed. Default: *false*
 * @returns {Object} An object that may contains the properties:
 * - `isCheck`: Whether making this move puts the specified color in check. Usually it's you stepping into check.
 * - `gameConclusion`: The resulting `gameConclusion` after the move, if `doGameOverChecks` was specified as *true*.
 */
function simulateMove(gamefile, move, colorToTestInCheck, { doGameOverChecks = false } = {}) {
	// Moves the piece without unselecting it or regenerating the pieces model.
	makeMove(gamefile, move, { pushClock: false, animate: false, updateData: false, simulated: true, doGameOverChecks, updateProperties: doGameOverChecks });
    
	// What info can we pull from the game after simulating this move?
	const info = {
		isCheck: doGameOverChecks ? gamefile.inCheck : checkdetection.detectCheck(gamefile, colorToTestInCheck, []),
		gameConclusion: doGameOverChecks ? gamefile.gameConclusion : undefined
	};

	// Undo the move, REWIND.
	// We don't have to worry about the index changing, it is the same.
	// BUT THE CAPTURED PIECE MUST be inserted in the exact location!
	// Only remove the move
	rewindMove(gamefile, { updateData: false, animate: false });

	return info; // Info from simulating the move: { isCheck, gameConclusion }
}

/**
 * Strips the coordinates of their special move properties.
 * For example, unstripped coords may look like: `[2,7,enpassant:true]`
 * @param {number[]} coords - The coordinates
 * @returns {number[]} The stripped coordinates: `[2,7]`
 */
function stripSpecialMoveTagsFromCoords(coords) { return [coords[0], coords[1]]; }

export default {
	makeMove,
	movePiece,
	addPiece,
	deletePiece,
	makeAllMovesInGame,
	calculateMoveFromShortmove,
	forwardToFront,
	rewindGameToIndex,
	rewindMove,
	simulateMove,
	stripSpecialMoveTagsFromCoords
};<|MERGE_RESOLUTION|>--- conflicted
+++ resolved
@@ -55,25 +55,17 @@
  * - `updateProperties`: Whether to update gamefile properties that game-over algorithms rely on, such as the 50-move-rule's status, or 3-Check's check counter.
  * - `simulated`: Whether you plan on undo'ing this move. If true, the `rewindInfo` property will be added to the `move` for easy restoring of the gamefile's properties when undo'ing the move.
  */
-<<<<<<< HEAD
 function makeMove(gamefile, move, { flipTurn = true, recordMove = true, pushClock = true, doGameOverChecks = true, concludeGameIfOver = true, animate = true, updateData = true, updateProperties = true, simulated = false } = {}) {
-    const piece = gamefileutility.getPieceAtCoords(gamefile, move.startCoords);
-    if (!piece) throw new Error(`Cannot make move because no piece exists at coords ${move.startCoords}.`);
-    move.type = piece.type;
-    const trimmedType = colorutil.trimColorExtensionFromType(move.type); // "queens"
-=======
-function makeMove(gamefile, move, { flipTurn = true, recordMove = true, pushClock = true, doGameOverChecks = true, concludeGameIfOver = true, animate = true, updateData = true, updateProperties = true, simulated = false } = {}) {                
 	const piece = gamefileutility.getPieceAtCoords(gamefile, move.startCoords);
 	if (!piece) throw new Error(`Cannot make move because no piece exists at coords ${move.startCoords}.`);
 	move.type = piece.type;
 	const trimmedType = colorutil.trimColorExtensionFromType(move.type); // "queens"
->>>>>>> 2c0ad23c
-    
+	
 	storeRewindInfoOnMove(gamefile, move, piece.index, { simulated }); // Keep track if important stuff to remember, for rewinding the game if we undo moves
 
 	// Do this before making the move, so that if its a pawn double push, enpassant can be reinstated and not deleted.
 	if (recordMove || updateProperties) deleteEnpassantAndSpecialRightsProperties(gamefile, move.startCoords, move.endCoords);
-    
+	
 	let specialMoveMade;
 	if (gamefile.specialMoves[trimmedType]) specialMoveMade = gamefile.specialMoves[trimmedType](gamefile, piece, move, { updateData, animate, updateProperties, simulated });
 	if (!specialMoveMade) movePiece_NoSpecial(gamefile, piece, move, { updateData, recordMove, animate, simulated }); // Move piece regularly (no special tag)
@@ -265,7 +257,7 @@
  */
 function incrementMoveRule(gamefile, typeMoved, wasACapture) {
 	if (!gamefile.gameRules.moveRule) return; // Not using the move-rule
-    
+	
 	// Reset if it was a capture or pawn movement
 	if (wasACapture || typeMoved.startsWith('pawns')) gamefile.moveRuleState = 0;
 	else gamefile.moveRuleState++;
@@ -280,40 +272,25 @@
  * - `doGameOverChecks`: Whether game-over checks such as checkmate, or other win conditions, are performed for this move.
  */
 function flipWhosTurn(gamefile, { pushClock = true, doGameOverChecks = true } = {}) {
-<<<<<<< HEAD
-    gamefile.whosTurn = movesscript.getWhosTurnAtMoveIndex(gamefile, gamefile.moveIndex - gamefile.premovesVisible);
-    if (doGameOverChecks) guigameinfo.updateWhosTurn(gamefile);
-    if (pushClock) clock.push();
-=======
-	gamefile.whosTurn = movesscript.getWhosTurnAtMoveIndex(gamefile, gamefile.moveIndex);
+	gamefile.whosTurn = movesscript.getWhosTurnAtMoveIndex(gamefile, gamefile.moveIndex - gamefile.premovesVisible);
 	if (doGameOverChecks) guigameinfo.updateWhosTurn(gamefile);
 	if (pushClock) clock.push();
->>>>>>> 2c0ad23c
 }
 
 /**
  * Updates the `inCheck` and `attackers` properties of the gamefile after making a move or rewinding.
 
-    * Needs to be called AFTER flipping the `whosTurn` property.
-    * @param {gamefile} gamefile - The gamefile
-    * @param {boolean} [flagMoveAsCheck] - If *true*, flags the last played move as a check. Default: true
-    */
+	* Needs to be called AFTER flipping the `whosTurn` property.
+	* @param {gamefile} gamefile - The gamefile
+	* @param {boolean} [flagMoveAsCheck] - If *true*, flags the last played move as a check. Default: true
+	*/
 function updateInCheck(gamefile, flagMoveAsCheck = true) {
-<<<<<<< HEAD
-    //if(premove.isPremove(gamefile)) return; //Being checked by a premove doesn't really make sence. The piece hasn't actually moved yet.
-    let attackers = undefined;
-    // Only pass in attackers array to be filled by the checking pieces if we're using checkmate win condition.
-    const whosTurnItWasAtMoveIndex = movesscript.getWhosTurnAtMoveIndex(gamefile, gamefile.moveIndex);
-    const oppositeColor = colorutil.getOppositeColor(whosTurnItWasAtMoveIndex);
-    if (gamefile.gameRules.winConditions[oppositeColor].includes('checkmate')) attackers = [];
-=======
-
+	//if(premove.isPremove(gamefile)) return; //Being checked by a premove doesn't really make sence. The piece hasn't actually moved yet.
 	let attackers = undefined;
 	// Only pass in attackers array to be filled by the checking pieces if we're using checkmate win condition.
 	const whosTurnItWasAtMoveIndex = movesscript.getWhosTurnAtMoveIndex(gamefile, gamefile.moveIndex);
 	const oppositeColor = colorutil.getOppositeColor(whosTurnItWasAtMoveIndex);
 	if (gamefile.gameRules.winConditions[oppositeColor].includes('checkmate')) attackers = [];
->>>>>>> 2c0ad23c
 
 	gamefile.inCheck = checkdetection.detectCheck(gamefile, whosTurnItWasAtMoveIndex, attackers); // Passes in the gamefile as an argument
 	gamefile.attackers = attackers || []; // Erase the checking pieces calculated from previous turn and pass in new ones!
@@ -334,7 +311,7 @@
  */
 function makeAllMovesInGame(gamefile, moves) {
 	if (gamefile.moveIndex !== -1) throw new Error("Cannot make all moves in game when we're not at the beginning.");
-        
+		
 	for (let i = 0; i < moves.length; i++) {
 
 		const shortmove = moves[i];
@@ -387,7 +364,7 @@
 
 	const selectedPiece = gamefileutility.getPieceAtCoords(gamefile, move.startCoords);
 	if (!selectedPiece) return move; // Return without any special move properties, this will automatically be an illegal move.
-    
+	
 	const legalSpecialMoves = legalmoves.calculate(gamefile, selectedPiece, { onlyCalcSpecials: true }).individual;
 	for (let i = 0; i < legalSpecialMoves.length; i++) {
 		const thisCoord = legalSpecialMoves[i];
@@ -458,56 +435,11 @@
  */
 function rewindMove(gamefile, { updateData = true, removeMove = true, animate = true, flipTurn = true } = {}) {
 
-<<<<<<< HEAD
-    const move = movesscript.getMoveFromIndex(gamefile.moves, gamefile.moveIndex); // { type, startCoords, endCoords, captured }
-    const trimmedType = colorutil.trimColorExtensionFromType(move.type);
-
-    let isSpecialMove = false;
-    if (gamefile.specialUndos[trimmedType]) isSpecialMove = gamefile.specialUndos[trimmedType](gamefile, move, { updateData, restoreRights:removeMove, animate });
-    if (!isSpecialMove) rewindMove_NoSpecial(gamefile, move, { updateData, animate });
-
-    // inCheck and attackers are always restored, no matter if we're deleting the move or not.
-    gamefile.inCheck = move.rewindInfo.inCheck;
-    if (move.rewindInfo.attackers) gamefile.attackers = move.rewindInfo.attackers;
-    if (removeMove) { // Restore original values
-        gamefile.enpassant = move.rewindInfo.enpassant;
-        gamefile.moveRuleState = move.rewindInfo.moveRuleState;
-        gamefile.checksGiven = move.rewindInfo.checksGiven;
-        if (move.rewindInfo.specialRightStart) { // Restore their special right
-            const key = coordutil.getKeyFromCoords(move.startCoords);
-            gamefile.specialRights[key] = true;
-        }
-        if (move.rewindInfo.specialRightEnd) { // Restore their special right
-            const key = coordutil.getKeyFromCoords(move.endCoords);
-            gamefile.specialRights[key] = true;
-        }
-        gamefile.gameConclusion = move.rewindInfo.gameConclusion; // Simulated moves may or may not have performed game over checks.
-    }
-    // The capturedIndex and pawnIndex are only used for undo'ing
-    // simulated moves, so that we don't screw up the mesh
-    delete move.rewindInfo.capturedIndex;
-    delete move.rewindInfo.pawnIndex;
-
-    // Finally, delete the move off the top of our moves [] array list
-    if (removeMove) movesscript.deleteLastMove(gamefile.moves);
-    gamefile.moveIndex--;
-
-    if (removeMove && flipTurn) flipWhosTurn(gamefile, { pushClock: false, doGameOverChecks: false });
-
-    // if (animate) updateInCheck(gamefile, false)
-    // No longer needed, as rewinding the move restores the inCheck property.
-    // updateInCheck(gamefile, false)
-
-    if (updateData) {
-        guinavigation.update_MoveButtons();
-        frametracker.onVisualChange();
-    }
-=======
 	const move = movesscript.getMoveFromIndex(gamefile.moves, gamefile.moveIndex); // { type, startCoords, endCoords, captured }
 	const trimmedType = colorutil.trimColorExtensionFromType(move.type);
 
 	let isSpecialMove = false;
-	if (gamefile.specialUndos[trimmedType]) isSpecialMove = gamefile.specialUndos[trimmedType](gamefile, move, { updateData, animate });
+	if (gamefile.specialUndos[trimmedType]) isSpecialMove = gamefile.specialUndos[trimmedType](gamefile, move, { updateData, restoreRights:removeMove, animate });
 	if (!isSpecialMove) rewindMove_NoSpecial(gamefile, move, { updateData, animate });
 
 	// inCheck and attackers are always restored, no matter if we're deleting the move or not.
@@ -536,7 +468,7 @@
 	if (removeMove) movesscript.deleteLastMove(gamefile.moves);
 	gamefile.moveIndex--;
 
-	if (removeMove) flipWhosTurn(gamefile, { pushClock: false, doGameOverChecks: false });
+	if (removeMove && flipTurn) flipWhosTurn(gamefile, { pushClock: false, doGameOverChecks: false });
 
 	// if (animate) updateInCheck(gamefile, false)
 	// No longer needed, as rewinding the move restores the inCheck property.
@@ -546,7 +478,6 @@
 		guinavigation.update_MoveButtons();
 		frametracker.onVisualChange();
 	}
->>>>>>> 2c0ad23c
 }
 
 /**
@@ -585,7 +516,7 @@
 function simulateMove(gamefile, move, colorToTestInCheck, { doGameOverChecks = false } = {}) {
 	// Moves the piece without unselecting it or regenerating the pieces model.
 	makeMove(gamefile, move, { pushClock: false, animate: false, updateData: false, simulated: true, doGameOverChecks, updateProperties: doGameOverChecks });
-    
+	
 	// What info can we pull from the game after simulating this move?
 	const info = {
 		isCheck: doGameOverChecks ? gamefile.inCheck : checkdetection.detectCheck(gamefile, colorToTestInCheck, []),
