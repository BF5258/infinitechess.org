const WebSocket = require('ws');
const { verifyJWTWebSocket } = require("./middleware/verifyJWT");
const { rateLimitWebSocket } = require("./middleware/rateLimit");
const { logWebsocketStart, logReqWebsocketIn, logReqWebsocketOut, logEvents } = require('./middleware/logEvents');
const { DEV_BUILD, HOST_NAME, GAME_VERSION } = require('./config/config');

// eslint-disable-next-line no-unused-vars
const { WebsocketMessage, Socket } = require('./game/TypeDefinitions');
const { genUniqueID, generateNumbID } = require('./game/math1');
const wsutility = require('./game/wsutility');
<<<<<<< HEAD
const invitesmanager = require('./game/invitesmanager');
const gamemanager = require('./game/gamemanager');
=======
const { handleGameRoute } = require('./game/gamemanager/gamerouter');
const { handleInviteRoute } = require('./game/invitesmanager/invitesrouter')
const { unsubClientFromGameBySocket } = require('./game/gamemanager/gamemanager');
const { subToInvitesList, unsubFromInvitesList, userHasInvite } = require('./game/invitesmanager/invitesmanager');
>>>>>>> bdc3c5c3

const { ensureJSONString } = require('./utility/JSONUtils');
const { executeSafely } = require('./utility/errorGuard');


let WebSocketServer;

/**
 * An object containing all active websocket connections, with their ID's for the keys: `{ 21: websocket }`
 */
const websocketConnections = {}; // Object containing all active web socket connections, with their ID's for the KEY
/**
 * An object with IP addresses for the keys, and arrays of their
 * socket id's they have open for the value: `{ "83.28.68.253": [21] }`
 */
const connectedIPs = {}; // Keys are the IP. Values are array lists containing all connection IDs they have going.
/**
 * An object with member names for the keys, and arrays of their
 * socket id's they have open for the value: `{ naviary: [21] }`
 */
const connectedMembers = {};

const printIncomingAndClosingSockets = false;
const printIncomingAndOutgoingMessages = false;

/**
 * The maximum age a websocket connection will live before auto terminating, in milliseconds.
 * Users have to provide authentication whenever they open a new socket.
 */
const maxWebSocketAgeMillis = 1000 * 60 * 15; // 15 minutes. 
// const maxWebSocketAgeMillis = 1000 * 10; // 10 seconds for dev testing

const maxSocketsAllowedPerIP = 10;
const maxSocketsAllowedPerMember = 5;

/**
 * The time, after which we don't hear an expected echo from a websocket,
 * in which it be assumed disconnected, and auto terminated, in milliseconds.
*/
const timeToWaitForEchoMillis = 5000; // 5 seconds until we assume we've disconnected!
/**
 * An object containing the timeout ID's for the timers that auto terminate
 * websockets if we never hear an echo back: `{ messageID: timeoutID }`
 */
const echoTimers = {};

const timeOfInactivityToRenewConnection = 10000;

// Possible websocket closure reasons:

// Server closure reasons:
// 1000 "Connection expired"  (This can say this even if in dev tools we disable our network)
// 1008 "Unable to identify client IP address"
// 1008 "Authentication needed"
// 1008 "Logged out"
// 1009 "Too Many Requests. Try again soon."
// 1009 "Message Too Big"
// 1009 "Too Many Sockets"
// 1009 "Origin Error"
// 1014 "No echo heard"  (Client took too long to respond)

// Client closure reasons:
// 1000 "Connection closed by client"
// 1000 "Connection closed by client. Renew."

// Other:
// 1006 "" Network error
// 1001 "" Endpoint going away. (Closed tab without performing cleanup)

// These are the closure reasons where we will RETAIN their invite for a set amount of time before deleting it by disconnection!
// We will also give them 5 seconds to reconnect before we tell their opponent they have disconnected.
// If the closure code is NOT one of the ones below, it means they purposefully closed the socket (like closed the tab),
// so IMMEDIATELY tell their opponent they disconnected!
const closureCodesNotByChoice = [1006];
const closureReasonsNotByChoice = ["Connection expired", "Logged out", "Message Too Big", "Too Many Sockets", "No echo heard", "Connection closed by client. Renew."];


/**
 * 
 * @param {Socket} ws 
 * @param {Object} req
 */
function onConnectionRequest(ws, req) {
    // Make sure the connection is secure https
    const origin = req.headers.origin;
    if (!origin.startsWith('https')) {
        console.log('WebSocket connection request rejected. Reason: Not Secure. Origin:', origin);
        return ws.close(1009, "Not Secure");
    }

    // Make sure the origin is our website
    if (!DEV_BUILD && origin !== `https://${HOST_NAME}`) { // In DEV_BUILD, allow all origins.
        console.log(`WebSocket connection request rejected. Reason: Origin Error. Origin: ${origin}   Should be: https://${HOST_NAME}`);
        return ws.close(1009, "Origin Error");
    }

    // Parse cookies from the Upgrade http headers
    const cookies = getCookiesFromWebsocket(req);

    ws.metadata = {
        subscriptions: {}, // NEEDS TO BE INITIALIZED before we do anything it will crash because it's undefined!
        userAgent: req.headers['user-agent'],
        i18next: cookies.i18next, // Their preferred language, i.e. 'en-US'
    };

    // Rate Limit Here
    // A false could either mean:
    // 1. IP undefined
    // 2. Too many requests
    // 3. Message too big
    // In ALL these cases, we are terminating all the IPs sockets for now!
    if (!rateLimitWebSocket(req, ws)) { // Connection not allowed
        return terminateAllIPSockets(ws.metadata.IP);
    };

    // Check if ip has too many connections
    if (clientHasMaxSocketCount(ws.metadata.IP)) {
        console.log(`Client IP ${ws.metadata.IP} has too many sockets! Not connecting this one.`);
        return ws.close(1009, 'Too Many Sockets');
    }
    if (memberHasMaxSocketCount(ws.metadata.user)) {
        console.log(`Member ${ws.metadata.user} has too many sockets! Not connecting this one.`);
        return ws.close(1009, 'Too Many Sockets');
    }

    // Initialize who they are. Member? Browser ID?...


    verifyJWTWebSocket(ws, cookies); // Auto sets ws.metadata.user/role properties!
    if (cookies['browser-id'] != null) ws.metadata['browser-id'] = cookies['browser-id']; // Sets the browser-id property

    if (ws.metadata.user == null && ws.metadata['browser-id'] == null) { // Terminate web socket connection request, they NEED authentication!
        console.log("Authentication needed for WebSocket connection request. Req headers:");
        console.log(req.headers);
        return ws.close(1008, 'Authentication needed'); // Code 1008 is Policy Violation
    }

    const id = giveWebsocketUniqueID(ws); // Sets the ws.metadata.id property of the websocket

    websocketConnections[id] = ws; // Add the connection to our list of all websocket connections
    addConnectionToConnectedIPs(ws.metadata.IP, id); // Add the conenction to THIS IP's list of connections (so we can cap on a per-IP basis)
    addConnectionToConnectedMembers(ws.metadata.user, id);

    // Log the request
    logWebsocketStart(req, ws);

    if (printIncomingAndClosingSockets) console.log(`New WebSocket connection established. Socket count: ${Object.keys(websocketConnections).length}. Metadata: ${wsutility.stringifySocketMetadata(ws)}`);

    ws.on('message', (message) => { executeSafely(onmessage, 'Error caught within websocket on-message event:', req, ws, message); });
    ws.on('close', (code, reason) => { executeSafely(onclose, 'Error caught within websocket on-close event:', ws, code, reason); });
    ws.on('error', (error) => { executeSafely(onerror, 'Error caught within websocket on-error event:', ws, error); });

    // We include the sendmessage function on the websocket to avoid circular dependancy with these scripts!
    ws.metadata.sendmessage = sendmessage;

    ws.metadata.clearafter = setTimeout(closeWebSocketConnection, maxWebSocketAgeMillis, ws, 1000, 'Connection expired'); // Code 1000 for normal closure

<<<<<<< HEAD
    invitesmanager.giveSocketMetadataHasInviteFunc(ws);

=======
>>>>>>> bdc3c5c3
    // Send the current game vesion, so they will know whether to refresh.
    sendmessage(ws, 'general', 'gameversion', GAME_VERSION);
}

/**
 * Callback function that is executed whenever we receive an incoming websocket message.
 * Sends an echo (unless this message itself **is** an echo), rate limits,
 * logs the message, then routes the message where it needs to go.
 * @param {*} req 
 * @param {Socket} ws 
 * @param {string} rawMessage 
 * @returns 
 */
function onmessage(req, ws, rawMessage) {
    /** @type {WebsocketMessage} */
    let message;
    try {
        // Parse the stringified JSON message.
        // Incoming message is in binary data, which can also be parsed into JSON
        message = JSON.parse(rawMessage);
        // {
        //     route, // general/invites/game
        //     action, // sub/unsub/createinvite/cancelinvite/acceptinvite
        //     value,
        //     id // ID of the message, for listening for the echo
        // }
    } catch (error) {
        if (!rateLimitWebSocket(req, ws)) return; // Don't miss rate limiting
        logReqWebsocketIn(ws, rawMessage); // Log it anyway before quitting
        const errText = `'Error parsing incoming message as JSON: ${JSON.stringify(error)}. Socket: ${wsutility.stringifySocketMetadata(ws)}`;
        console.error(errText);
        logEvents(errText, 'hackLog.txt');
        return sendmessage(ws, 'general', 'printerror', `Invalid JSON format!`);
    }

    // Is the parsed message body an object? If not, accessing properties would give us a crash.
    // We have to separately check for null because JAVASCRIPT has a bug where  typeof null => 'object'
    if (typeof message !== 'object' || message === null) return ws.metadata.sendmessage(ws, "general", "printerror", "Invalid websocket message.")

    const isEcho = message.action === "echo";
    if (isEcho) {
        const validEcho = cancelTimerOfMessageID(message); // Cancel timer to assume they've disconnected
        if (!validEcho) {
            if (!rateLimitWebSocket(req, ws)) return; // Don't miss rate limiting
            logReqWebsocketIn(ws, rawMessage); // Log the request anyway.
            const errText = `User detected sending invalid echo! Message: ${JSON.stringify(message)}. Metadata: ${wsutility.stringifySocketMetadata(ws)}`;
            console.error(errText);
            logEvents(errText, 'errLog.txt');
        }
        return;
    }

    // Not an echo...

    // Rate Limit Here
    if (!rateLimitWebSocket(req, ws)) return; // Will have already returned if too many messages.

    // Log the request.
    logReqWebsocketIn(ws, rawMessage);

    if (printIncomingAndOutgoingMessages && !isEcho) console.log("Received message: " + JSON.stringify(message));

    // Send our echo here! We always send an echo to every message except echos themselves.
    if (ws.metadata.sendmessage) ws.metadata.sendmessage(ws, "general", "echo", message.id);

    // Route them to their specified location
    switch (message.route) {
        case "general":
            handleGeneralMessage(ws, message); // { route, action, value, id }
            break;
        case "invites":
            // Forward them to invites subscription to handle their action!
            handleInviteRoute(ws, message); // { route, action, value, id }
            break;
        case "game":
            // Forward them to our games module to handle their action
            handleGameRoute(ws, message);
            break;
        default: { // Surround this case in a block so it's variables are not hoisted
            const errText = `UNKNOWN web socket received route "${message.route}"! Message: ${rawMessage}. Socket: ${wsutility.stringifySocketMetadata(ws)}`;
            logEvents(errText, 'hackLog.txt', { print: true });
            sendmessage(ws, 'general', 'printerror', `Unknown route "${message.route}"!`);
            return;
        }
    }
}

/**
 * Tell them to hard-refresh the page, there's a new update.
 * @param {Socket} ws - The websocket
 */
function informSocketToHardRefresh(ws) {
    console.log(`Informing socket to hard refresh! ${wsutility.stringifySocketMetadata(ws)}`);
    sendmessage(ws, 'general', 'hardrefresh', GAME_VERSION);
}

function onclose(ws, code, reason) {
    reason = reason.toString();

    // Delete connection from object.
    const id = ws.metadata.id;
    delete websocketConnections[id];
    removeConnectionFromConnectedIPs(ws.metadata.IP, id);
    removeConnectionFromConnectedMembers(ws.metadata.user, id);

    // What if the code is 1000, and reason is "Connection closed by client"?
    // I then immediately want to delete their invite.
    // But what other reasons could it close... ?
    // Code 1006, Message "" is just a network failure.

    // True if client had no power over the closure,
    // DON'T COUNT this as a disconnection!
    // They would want to keep their invite, AND remain in their game!
    const closureNotByChoice = wasSocketClosureNotByTheirChoice(code, reason);

<<<<<<< HEAD
    gamemanager.onSocketClosure(ws, { closureNotByChoice });

=======
>>>>>>> bdc3c5c3
    // Unsubscribe them from all. NO LIST. It doesn't matter if they want to keep their invite or remain
    // connected to their game, without a websocket to send updates to, there's no point in any SUBSCRIPTION service!
    // Unsubbing them from their game will start their auto-resignation timer.
    unsubClientFromAllSubs(ws, closureNotByChoice);

    // Cancel the timer to auto delete it at the end of its life
    clearTimeout(ws.metadata.clearafter);
    if (printIncomingAndClosingSockets) console.log(`WebSocket connection has been closed. Code: ${code}. Reason: ${reason}. Socket count: ${Object.keys(websocketConnections).length}`);

    cancelRenewConnectionTimer(ws);

    if (reason === 'No echo heard') console.log(`Socket closed from no echo heard. ${wsutility.stringifySocketMetadata(ws)}`)
}

function onerror(ws, error) {
    const errText = `An error occurred in a websocket. ${wsutility.stringifySocketMetadata(ws)}\n${error.stack}`;
    logEvents(errText, 'errLog.txt', { print: true });
}

/**
 * Sends a message to this websocket's client.
 * @param {Object} ws - The websocket
 * @param {string} sub - What subscription/route this message should be forwarded to.
 * @param {string} action - What type of action the client should take within the subscription route.
 * @param {*} value - The contents of the message.
 * @param {number} [replyto] If applicable, the id of the socket message this message is a reply to.
 */
function sendmessage(ws, sub, action, value, replyto) { // socket, invites, createinvite, inviteinfo, messageIDReplyingTo
    if (ws == null) return console.error(`Cannot send a message to an undefined socket! Sub: ${sub}. Action: ${action}. Value: ${value}`);
    if (ws.readyState === WebSocket.CLOSED) {
        const errText = `Websocket is in a CLOSED state, can't send message. Action: ${action}. Value: ${ensureJSONString(value)}\nSocket: ${wsutility.stringifySocketMetadata(ws)}`;
        logEvents(errText, 'errLog.txt', { print: true });
        return;
    }
    
    const payload = {
        sub, // general/error/invites/game
        action, // sub/unsub/createinvite/cancelinvite/acceptinvite
        value // sublist/inviteslist/move
    };
    // Only include an id (and except an echo back) if this is NOT an echo'ing itself!
    const isEcho = action === "echo";
    if (!isEcho) payload.id = generateNumbID(10);
    if (replyto != null) payload.replyto = replyto;

    if (printIncomingAndOutgoingMessages && !isEcho) console.log(`Sending: ${JSON.stringify(payload)}`);

    // Set a timer. At the end, just assume we've disconnected and start again.
    // This will be canceled if we here the echo in time.
    if (!isEcho) echoTimers[payload.id] = setTimeout(closeWebSocketConnection, timeToWaitForEchoMillis, ws, 1014, "No echo heard", payload.id); // Code 1014 is Bad Gateway
    //console.log(`Set timer of message id "${id}"`)

    const stringifiedPayload = JSON.stringify(payload);
    ws.send(stringifiedPayload);
    if (!isEcho) logReqWebsocketOut(ws, stringifiedPayload);

    rescheduleRenewConnection(ws);
}


/**
 * Reschedule the timer to send an empty message to the client
 * to verify they are still connected and responding.
 * @param {Socket} ws - The socket
 */
function rescheduleRenewConnection(ws) {
    cancelRenewConnectionTimer(ws);
    // Only reset the timer if they are subscribed to a game,
    // or they have an open invite!
    if (!ws.metadata.subscriptions.game && !userHasInvite(ws)) return;

    ws.metadata.renewConnectionTimeoutID = setTimeout(renewConnection, timeOfInactivityToRenewConnection, ws);
}

function cancelRenewConnectionTimer(ws) {
    clearTimeout(ws.metadata.renewConnectionTimeoutID);
    ws.metadata.renewConnectionTimeoutID = undefined;
}

/**
 * 
 * @param {Socket} ws - The socket
 */
function renewConnection(ws) {
    sendmessage(ws, 'general', 'renewconnection');
}

// Call when we received the echo from one of our messages.
// This wil cancel the timer that assumes they've disconnected after a few seconds!
function cancelTimerOfMessageID(data) { // { sub, action, value, id }
    const echoMessageID = data.value; // If the action is an "echo", the message ID their echo'ing is stored in "value"!
    const timeoutID = echoTimers[echoMessageID];
    if (timeoutID == null) return false; // Timer doesn't exist. Invalid echo messageID!
    clearTimeout(timeoutID);
    delete echoTimers[echoMessageID];
    return true;
}

// Sets the metadata.id property of the websocket connection!
function giveWebsocketUniqueID(ws) {
    const id = genUniqueID(12, websocketConnections);
    ws.metadata.id = id;
    return id;
}

function addConnectionToConnectedIPs(IP, id) {
    if (!connectedIPs[IP]) connectedIPs[IP] = [];
    connectedIPs[IP].push(id);
}

/**
 * Adds the websocket ID to the list of member's connected sockets.
 * @param {string} member - The member's username, lowercase.
 * @param {number} socketID - The ID of their socket.
 */
function addConnectionToConnectedMembers(member, socketID) {
    if (!member) return; // Not logged in
    if (!connectedMembers[member]) connectedMembers[member] = [];
    connectedMembers[member].push(socketID);
}

function removeConnectionFromConnectedIPs(IP, id) {
    const connectionList = connectedIPs[IP];
    if (!connectionList) return;
    if (connectedIPs[IP].length === 0) return console.log("connectedIPs[IP] is DEFINED [], yet EMPTY! If it's empty, it should have been deleted!");
    // Check if the value exists in the array
    const index = connectionList.indexOf(id);
    if (index === -1) return;
    // Remove the item at the found index
    connectionList.splice(index, 1);

    // If it's now empty, just delete the ip entirely
    if (connectionList.length === 0) delete connectedIPs[IP];
}

/**
 * Removes the websocket ID from the list of member's connected sockets.
 * @param {string} member - The member's username, lowercase.
 * @param {number} socketID - The ID of their socket.
 */
function removeConnectionFromConnectedMembers(member, socketID) {
    if (!member) return; // Not logged in
    const membersSocketIDsList = connectedMembers[member];
    const indexOfSocketID = membersSocketIDsList.indexOf(socketID);
    membersSocketIDsList.splice(indexOfSocketID, 1);
    if (membersSocketIDsList.length === 0) delete connectedMembers[member];
}

/**
 * Returns true if the given IP has the maximum number of websockets opened.
 * @param {number} IP - The IP address
 * @returns {boolean} *true* if they have too many sockets.
 */
function clientHasMaxSocketCount(IP) {
    return connectedIPs[IP]?.length >= maxSocketsAllowedPerIP;
}

/**
 * Returns true if the given member has the maximum number of websockets opened.
 * @param {string} member - The member name, in lowercase.
 * @returns {boolean} *true* if they have too many sockets.
 */
function memberHasMaxSocketCount(member) {
    return connectedMembers[member]?.length >= maxSocketsAllowedPerMember;
}

function terminateAllIPSockets(IP) {
    if (IP == null) return;
    const connectionList = connectedIPs[IP];
    if (!connectionList) return; // IP is defined, but they don't have any sockets to terminate!
    for (const id of connectionList) {
        //console.log(`Terminating 1.. id ${id}`)
        const ws = websocketConnections[id];
        ws.close(1009, 'Message Too Big'); // Perhaps this will be a duplicate close action? Because rateLimit.js also can also close the socket.
    }

    // console.log(`Terminated all of IP ${IP}`)
    // console.log(connectedIPs) // This will still be full because they aren't actually spliced out of their list until the close() is complete!
}

function closeWebSocketConnection(ws, code, message, messageID) {
    if (messageID) { // Timer is just now ringing. Delete the timer from the echoTimers list, so it doesn't fill up!
        delete echoTimers[messageID];
    }
    //console.log(`Closing web socket connection.. Code ${code}. Message "${message}"`)
    const readyStateClosed = ws.readyState === WebSocket.CLOSED;
    if (readyStateClosed && message === "Connection expired") return console.log(`Web socket already closed! This function should not have been run. Code ${code}. Message ${message}`);
    else if (readyStateClosed) return;
    ws.close(code, message);
}

function getCookiesFromWebsocket(req) { // req is the WEBSOCKET on-connection request!
    //console.log(req.cookies) // UNDEFINED FOR WebSocket connections!!
    const rawCookies = req.headers?.cookie; // In the format: "invite-tag=etg5b3bu; jwt=9732fIESLGIESLF"
    const cookies = {};
    if (!rawCookies || typeof rawCookies !== 'string') return cookies;

    try {
        rawCookies.split(';').forEach(cookie => {
            const parts = cookie.split('=');
            const name = parts[0].trim(); // What to do if parts[0] is undefined?
            const value = parts[1].trim(); // What to do if parts[0] is undefined?
            cookies[name] = value;
        });
    } catch (e) {
        const errText = `Websocket connection request contained cookies in an invalid format!! Cookies: ${ensureJSONString(rawCookies)}\n${e.stack}`;
        logEvents(errText, 'hackLog.txt', { print: true });
    }

    return cookies;
}

// Route for this incoming message is "general". What is their action?
function handleGeneralMessage(ws, data) { // data: { route, action, value, id }
    // Listen for new subscriptions or unsubscriptions
    switch (data.action) {
        case "sub":
            handleSubbing(ws, data.value);
            break;
        case "unsub":
            handleUnsubbing(ws, data.value);
            break;
        case 'feature-not-supported':
            handleFeatureNotSupported(ws, data.value);
            break;
        default: { // Surround this case in a block so that it's variables are not hoisted
            const errText = `UNKNOWN web socket received action in general route! ${data.action}. Socket: ${wsutility.stringifySocketMetadata(ws)}`;
            logEvents(errText, 'hackLog.txt', { print: true });
            sendmessage(ws, 'general', 'printerror', `Unknown action "${data.action}" in route general.`);
            return;
        }
    }
}

function handleFeatureNotSupported(ws, description) {
    const errText = `Client unsupported feature: ${ensureJSONString(description)}   Socket: ${wsutility.stringifySocketMetadata(ws)}\nBrowser info: ${ws.metadata.userAgent}`;
    logEvents(errText, 'featuresUnsupported.txt', { print: true });
}

function handleSubbing(ws, value) {
    if (ws.metadata.subscriptions == null) ws.metadata.subscriptions = {};

    // What are they wanting to subscribe to for updates?
    switch (value) {
        case "invites":
            // Subscribe them to the invites list
<<<<<<< HEAD
            invitesmanager.subClientToList(ws);
=======
            subToInvitesList(ws)
>>>>>>> bdc3c5c3
            break;
        default: { // Surround this case in a block so that it's variables are not hoisted
            const errText = `Cannot subscribe user to strange new subscription list ${value}! Socket: ${wsutility.stringifySocketMetadata(ws)}`;
            logEvents(errText, 'hackLog.txt', { print: true });
            sendmessage(ws, 'general', 'printerror', `Cannot subscribe to "${value}" list!`);
            return;
        }
    }
}

// Set closureNotByChoice to true if you don't immediately want to disconnect them, but say after 5 seconds
function handleUnsubbing(ws, key, subscription, closureNotByChoice) { // subscription: game: { id, color }
    // What are they wanting to unsubscribe from updates from?
    switch (key) {
        case "invites":
            // Unsubscribe them from the invites list
<<<<<<< HEAD
            invitesmanager.unsubClientFromList(ws, closureNotByChoice);
            break;
        case "game":
            gamemanager.unsubClientFromGame(ws, { sendMessage: false }); // info: { id: gameID, color: ourColor }
            break;
        default: { // Surround this case in a block so that it's variables are not hoisted
            const errText = `Cannot unsubscribe user from strange old subscription list ${key}! Socket: ${wsutility.stringifySocketMetadata(ws)}`;
            console.error(errText);
            logEvents(errText, 'hackLog.txt');
            return sendmessage(ws, 'general', 'printerror', `Cannot unsubscribe from "${key}" list!`);
=======
            unsubFromInvitesList(ws, closureNotByChoice)
            break;
        case "game":
            // If the unsub is not by choice (network interruption instead of closing tab), then we give them
            // a 5 second cushion before starting an auto-resignation timer
            unsubClientFromGameBySocket(ws, { unsubNotByChoice: closureNotByChoice })
            break;
        default: { // Surround this case in a block so that it's variables are not hoisted
            const errText = `Cannot unsubscribe user from strange old subscription list ${key}! Socket: ${wsutility.stringifySocketMetadata(ws)}`
            logEvents(errText, 'hackLog.txt', { print: true });
            return sendmessage(ws, 'general', 'printerror', `Cannot unsubscribe from "${key}" list!`)
>>>>>>> bdc3c5c3
        }
    }
}

// Set closureNotByChoice to true if you don't immediately want to disconnect them, but say after 5 seconds
function unsubClientFromAllSubs(ws, closureNotByChoice) {
    if (ws.metadata.subscriptions == null) return; // No subscriptions

    const subscriptions = ws.metadata.subscriptions;
    const subscriptionsKeys = Object.keys(subscriptions);
    for (const key of subscriptionsKeys) {
        const thisSubscription = subscriptions[key]; // invites/game
        handleUnsubbing(ws, key, thisSubscription, closureNotByChoice);
    }
}

// Returns true if the client had no power over the closure (they don't want their invite to be deleted!)
// If true, we will also give them 5 seconds to reconnect before alerting their opponent they've disconnected.
function wasSocketClosureNotByTheirChoice(code, reason) {
    return closureCodesNotByChoice.includes(code) || closureReasonsNotByChoice.includes(reason.trim());
}


const wsserver = (function() {

    function start(httpsServer) {
        WebSocketServer = new WebSocket.Server({ server: httpsServer }); // Create a WebSocket server instance
        // WebSocketServer.on('connection', onConnectionRequest); // Event handler for new WebSocket connections
        WebSocketServer.on('connection', (ws, req) => {
            executeSafely(onConnectionRequest, 'Error caught within websocket on-connection request:', ws, req);
        }); // Event handler for new WebSocket connections
    }

    /**
     * Closes all sockets a given member has open.
     * @param {string} member - The member's username, in lowercase.
     * @param {number} closureCode - The code of the socket closure, sent to the client.
     * @param {string} closureReason - The closure reason, sent to the client.
     */
    function closeAllSocketsOfMember(member, closureCode, closureReason) {
        connectedMembers[member]?.slice().forEach(socketID => { // slice() makes a copy of it
            const ws = websocketConnections[socketID];
            closeWebSocketConnection(ws, closureCode, closureReason);
        });
    }

    return Object.freeze({
        start,
        closeAllSocketsOfMember
    });

})();

module.exports = wsserver;<|MERGE_RESOLUTION|>--- conflicted
+++ resolved
@@ -8,15 +8,10 @@
 const { WebsocketMessage, Socket } = require('./game/TypeDefinitions');
 const { genUniqueID, generateNumbID } = require('./game/math1');
 const wsutility = require('./game/wsutility');
-<<<<<<< HEAD
-const invitesmanager = require('./game/invitesmanager');
-const gamemanager = require('./game/gamemanager');
-=======
 const { handleGameRoute } = require('./game/gamemanager/gamerouter');
-const { handleInviteRoute } = require('./game/invitesmanager/invitesrouter')
+const { handleInviteRoute } = require('./game/invitesmanager/invitesrouter');
 const { unsubClientFromGameBySocket } = require('./game/gamemanager/gamemanager');
 const { subToInvitesList, unsubFromInvitesList, userHasInvite } = require('./game/invitesmanager/invitesmanager');
->>>>>>> bdc3c5c3
 
 const { ensureJSONString } = require('./utility/JSONUtils');
 const { executeSafely } = require('./utility/errorGuard');
@@ -174,11 +169,6 @@
 
     ws.metadata.clearafter = setTimeout(closeWebSocketConnection, maxWebSocketAgeMillis, ws, 1000, 'Connection expired'); // Code 1000 for normal closure
 
-<<<<<<< HEAD
-    invitesmanager.giveSocketMetadataHasInviteFunc(ws);
-
-=======
->>>>>>> bdc3c5c3
     // Send the current game vesion, so they will know whether to refresh.
     sendmessage(ws, 'general', 'gameversion', GAME_VERSION);
 }
@@ -216,7 +206,7 @@
 
     // Is the parsed message body an object? If not, accessing properties would give us a crash.
     // We have to separately check for null because JAVASCRIPT has a bug where  typeof null => 'object'
-    if (typeof message !== 'object' || message === null) return ws.metadata.sendmessage(ws, "general", "printerror", "Invalid websocket message.")
+    if (typeof message !== 'object' || message === null) return ws.metadata.sendmessage(ws, "general", "printerror", "Invalid websocket message.");
 
     const isEcho = message.action === "echo";
     if (isEcho) {
@@ -294,11 +284,6 @@
     // They would want to keep their invite, AND remain in their game!
     const closureNotByChoice = wasSocketClosureNotByTheirChoice(code, reason);
 
-<<<<<<< HEAD
-    gamemanager.onSocketClosure(ws, { closureNotByChoice });
-
-=======
->>>>>>> bdc3c5c3
     // Unsubscribe them from all. NO LIST. It doesn't matter if they want to keep their invite or remain
     // connected to their game, without a websocket to send updates to, there's no point in any SUBSCRIPTION service!
     // Unsubbing them from their game will start their auto-resignation timer.
@@ -545,11 +530,7 @@
     switch (value) {
         case "invites":
             // Subscribe them to the invites list
-<<<<<<< HEAD
-            invitesmanager.subClientToList(ws);
-=======
-            subToInvitesList(ws)
->>>>>>> bdc3c5c3
+            subToInvitesList(ws);
             break;
         default: { // Surround this case in a block so that it's variables are not hoisted
             const errText = `Cannot subscribe user to strange new subscription list ${value}! Socket: ${wsutility.stringifySocketMetadata(ws)}`;
@@ -566,30 +547,17 @@
     switch (key) {
         case "invites":
             // Unsubscribe them from the invites list
-<<<<<<< HEAD
-            invitesmanager.unsubClientFromList(ws, closureNotByChoice);
-            break;
-        case "game":
-            gamemanager.unsubClientFromGame(ws, { sendMessage: false }); // info: { id: gameID, color: ourColor }
-            break;
-        default: { // Surround this case in a block so that it's variables are not hoisted
-            const errText = `Cannot unsubscribe user from strange old subscription list ${key}! Socket: ${wsutility.stringifySocketMetadata(ws)}`;
-            console.error(errText);
-            logEvents(errText, 'hackLog.txt');
-            return sendmessage(ws, 'general', 'printerror', `Cannot unsubscribe from "${key}" list!`);
-=======
-            unsubFromInvitesList(ws, closureNotByChoice)
+            unsubFromInvitesList(ws, closureNotByChoice);
             break;
         case "game":
             // If the unsub is not by choice (network interruption instead of closing tab), then we give them
             // a 5 second cushion before starting an auto-resignation timer
-            unsubClientFromGameBySocket(ws, { unsubNotByChoice: closureNotByChoice })
+            unsubClientFromGameBySocket(ws, { unsubNotByChoice: closureNotByChoice });
             break;
         default: { // Surround this case in a block so that it's variables are not hoisted
-            const errText = `Cannot unsubscribe user from strange old subscription list ${key}! Socket: ${wsutility.stringifySocketMetadata(ws)}`
+            const errText = `Cannot unsubscribe user from strange old subscription list ${key}! Socket: ${wsutility.stringifySocketMetadata(ws)}`;
             logEvents(errText, 'hackLog.txt', { print: true });
-            return sendmessage(ws, 'general', 'printerror', `Cannot unsubscribe from "${key}" list!`)
->>>>>>> bdc3c5c3
+            return sendmessage(ws, 'general', 'printerror', `Cannot unsubscribe from "${key}" list!`);
         }
     }
 }
